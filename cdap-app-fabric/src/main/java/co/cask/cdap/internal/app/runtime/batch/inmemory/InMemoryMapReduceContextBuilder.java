--- conflicted
+++ resolved
@@ -84,13 +84,9 @@
       new DataSetsModules().getLocalModule(),
       new MetricsClientRuntimeModule().getNoopModules(),
       new LoggingModules().getInMemoryModules(),
-<<<<<<< HEAD
       new StreamAdminModules().getInMemoryModules(),
+      new ExploreClientModule(),
       new NotificationFeedServiceRuntimeModule().getInMemoryModules()
-=======
-      new ExploreClientModule(),
-      new StreamAdminModules().getInMemoryModules()
->>>>>>> 41fa5a52
     );
 
     return Guice.createInjector(inMemoryModules);
@@ -109,13 +105,9 @@
       new DataSetsModules().getLocalModule(),
       new MetricsClientRuntimeModule().getMapReduceModules(taskContext),
       new LoggingModules().getStandaloneModules(),
-<<<<<<< HEAD
+      new ExploreClientModule(),
       new StreamAdminModules().getStandaloneModules(),
       new NotificationFeedServiceRuntimeModule().getStandaloneModules()
-=======
-      new ExploreClientModule(),
-      new StreamAdminModules().getStandaloneModules()
->>>>>>> 41fa5a52
     );
     return Guice.createInjector(standaloneModules);
   }
