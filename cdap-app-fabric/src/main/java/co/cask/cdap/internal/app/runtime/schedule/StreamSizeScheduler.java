/*
 * Copyright © 2015 Cask Data, Inc.
 *
 * Licensed under the Apache License, Version 2.0 (the "License"); you may not
 * use this file except in compliance with the License. You may obtain a copy of
 * the License at
 *
 * http://www.apache.org/licenses/LICENSE-2.0
 *
 * Unless required by applicable law or agreed to in writing, software
 * distributed under the License is distributed on an "AS IS" BASIS, WITHOUT
 * WARRANTIES OR CONDITIONS OF ANY KIND, either express or implied. See the
 * License for the specific language governing permissions and limitations under
 * the License.
 */

package co.cask.cdap.internal.app.runtime.schedule;

import co.cask.cdap.api.metrics.MetricDataQuery;
import co.cask.cdap.api.metrics.MetricStore;
import co.cask.cdap.api.metrics.MetricTimeSeries;
import co.cask.cdap.api.metrics.MetricType;
import co.cask.cdap.api.metrics.TimeValue;
import co.cask.cdap.api.schedule.SchedulableProgramType;
import co.cask.cdap.api.schedule.Schedule;
import co.cask.cdap.app.runtime.ProgramRuntimeService;
import co.cask.cdap.app.store.Store;
import co.cask.cdap.app.store.StoreFactory;
import co.cask.cdap.common.conf.CConfiguration;
import co.cask.cdap.common.conf.Constants;
import co.cask.cdap.common.exception.NotFoundException;
import co.cask.cdap.common.stream.notification.StreamSizeNotification;
import co.cask.cdap.config.PreferencesStore;
<<<<<<< HEAD
import co.cask.cdap.data2.transaction.stream.StreamAdmin;
import co.cask.cdap.internal.app.runtime.BasicArguments;
import co.cask.cdap.internal.app.runtime.ProgramOptionConstants;
import co.cask.cdap.internal.schedule.StreamSizeSchedule;
import co.cask.cdap.notifications.feeds.NotificationFeedException;
import co.cask.cdap.notifications.feeds.NotificationFeedNotFoundException;
=======
import co.cask.cdap.internal.app.runtime.BasicArguments;
import co.cask.cdap.internal.app.runtime.ProgramOptionConstants;
import co.cask.cdap.internal.app.runtime.schedule.store.DatasetBasedStreamSizeScheduleStore;
import co.cask.cdap.internal.schedule.StreamSizeSchedule;
>>>>>>> b4db63ce
import co.cask.cdap.notifications.service.NotificationContext;
import co.cask.cdap.notifications.service.NotificationHandler;
import co.cask.cdap.notifications.service.NotificationService;
import co.cask.cdap.proto.Id;
import co.cask.cdap.proto.ProgramType;
import com.google.common.base.Preconditions;
import com.google.common.base.Throwables;
import com.google.common.collect.ImmutableList;
import com.google.common.collect.ImmutableMap;
import com.google.common.collect.Maps;
<<<<<<< HEAD
=======
import com.google.common.util.concurrent.AbstractScheduledService;
import com.google.common.util.concurrent.ListeningExecutorService;
import com.google.common.util.concurrent.MoreExecutors;
>>>>>>> b4db63ce
import com.google.inject.Inject;
import com.google.inject.Singleton;
import org.apache.twill.common.Cancellable;
import org.apache.twill.common.Threads;
import org.slf4j.Logger;
import org.slf4j.LoggerFactory;

import java.io.IOException;
import java.lang.reflect.Type;
import java.util.Collection;
import java.util.List;
import java.util.NavigableSet;
import java.util.concurrent.ConcurrentMap;
import java.util.concurrent.ConcurrentSkipListMap;
import java.util.concurrent.Executor;
import java.util.concurrent.Executors;
import java.util.concurrent.ScheduledExecutorService;
<<<<<<< HEAD
import java.util.concurrent.ScheduledFuture;
=======
>>>>>>> b4db63ce
import java.util.concurrent.TimeUnit;
import java.util.concurrent.atomic.AtomicBoolean;
import java.util.concurrent.atomic.AtomicInteger;
import javax.annotation.Nonnull;
<<<<<<< HEAD
=======
import javax.annotation.Nullable;
>>>>>>> b4db63ce

/**
 * {@link Scheduler} that triggers program executions based on data availability in streams.
 */
@Singleton
public class StreamSizeScheduler implements Scheduler {
  private static final Logger LOG = LoggerFactory.getLogger(StreamSizeScheduler.class);
  private static final int STREAM_POLLING_THREAD_POOL_SIZE = 10;
<<<<<<< HEAD
=======
  private static final int POLLING_AFTER_NOTIFICATION_RETRY = 3;
>>>>>>> b4db63ce

  private final long pollingDelay;
  private final NotificationService notificationService;
  private final MetricStore metricStore;
  private final StoreFactory storeFactory;
  private final ProgramRuntimeService programRuntimeService;
  private final PreferencesStore preferencesStore;
<<<<<<< HEAD
=======
  private final DatasetBasedStreamSizeScheduleStore scheduleStore;
>>>>>>> b4db63ce
  private final ConcurrentMap<Id.Stream, StreamSubscriber> streamSubscribers;

  // Key is scheduleId
  private final ConcurrentSkipListMap<String, StreamSubscriber> scheduleSubscribers;

  private Store store;
  private Executor sendPollingInfoExecutor;

<<<<<<< HEAD
  // Scheduled executor used to poll stream at regular intervals, by querying the metric system
  private ScheduledExecutorService streamPollingExecutor;
=======
  // Used to schedule polling of a stream only after a certain time - the time after which the metrics are updated
  private ScheduledExecutorService pollBookingExecutor;

  // Scheduled executor used to poll stream at regular intervals, by querying the metric system
  private ScheduledExecutorService streamPollingExecutor;

  private ListeningExecutorService taskExecutorService;
>>>>>>> b4db63ce

  @Inject
  public StreamSizeScheduler(CConfiguration cConf, NotificationService notificationService, MetricStore metricStore,
                             StoreFactory storeFactory, ProgramRuntimeService programRuntimeService,
<<<<<<< HEAD
                             PreferencesStore preferencesStore) {
=======
                             PreferencesStore preferencesStore, DatasetBasedStreamSizeScheduleStore scheduleStore) {
>>>>>>> b4db63ce
    this.pollingDelay = TimeUnit.SECONDS.toMillis(
      cConf.getLong(Constants.Notification.Stream.STREAM_SIZE_SCHEDULE_POLLING_DELAY));
    this.notificationService = notificationService;
    this.metricStore = metricStore;
    this.storeFactory = storeFactory;
    this.programRuntimeService = programRuntimeService;
    this.preferencesStore = preferencesStore;
<<<<<<< HEAD
=======
    this.scheduleStore = scheduleStore;
>>>>>>> b4db63ce
    this.streamSubscribers = Maps.newConcurrentMap();
    this.scheduleSubscribers = new ConcurrentSkipListMap<String, StreamSubscriber>();
    this.store = null;
  }

<<<<<<< HEAD
  public void start() {
=======
  public void start() throws SchedulerException {
>>>>>>> b4db63ce
    sendPollingInfoExecutor = Executors.newCachedThreadPool(
      Threads.createDaemonThreadFactory("stream-size-scheduler-%d"));
    streamPollingExecutor = Executors.newScheduledThreadPool(STREAM_POLLING_THREAD_POOL_SIZE,
                                                             Threads.createDaemonThreadFactory("stream-polling-%d"));
<<<<<<< HEAD
  }

  public void stop() {
    streamPollingExecutor.shutdownNow();
    for (StreamSubscriber subscriber : streamSubscribers.values()) {
      subscriber.cancel();
=======
    pollBookingExecutor = Executors.newSingleThreadScheduledExecutor(
      Threads.createDaemonThreadFactory("polling-booking-executor"));
    taskExecutorService = MoreExecutors.listeningDecorator(
      Executors.newCachedThreadPool(Threads.createDaemonThreadFactory("stream-schedule-task")));

    store = storeFactory.create();

    initializeScheduleStore();
  }

  /**
   * Initialize the stream size schedule store, and restart all the schedule tasks that were persisted in it.
   *
   * @throws SchedulerException if the persistent store could not be initialized, or if we couldn't list the
   *                            persisted tasks
   */
  private void initializeScheduleStore() throws SchedulerException {
    try {
      scheduleStore.initialize();
    } catch (Throwable t) {
      throw new SchedulerException("Error when initializing store for stream size schedules", t);
    }

    // Reschedule the persisted schedules
    List<StreamSizeScheduleState> scheduleStates;
    try {
      scheduleStates = scheduleStore.list();
    } catch (Throwable t) {
      throw new SchedulerException("Error when listing stream size schedules from store", t);
    }

    for (StreamSizeScheduleState scheduleState : scheduleStates) {
      try {
        restoreScheduleFromStore(scheduleState.getProgramId(), scheduleState.getProgramType(),
                                 scheduleState.getStreamSizeSchedule(), scheduleState.isRunning(),
                                 scheduleState.getBaseRunSize(), scheduleState.getBaseRunTs(),
                                 scheduleState.getLastRunSize(), scheduleState.getLastRunTs());
      } catch (SchedulerException e) {
        // We should never enter this, but if we do, we still want the other schedule tasks to be handled
        LOG.error("Could not schedule task '{}' from persistent store", scheduleState, e);
      }
    }

    // Poll all the Streams for active tasks
    for (StreamSubscriber streamSubscriber : streamSubscribers.values()) {
      if (streamSubscriber.getActiveTasksCount() <= 0) {
        continue;
      }

      try {
        StreamSize streamSize = streamSubscriber.pollOnce();
        streamSubscriber.sendPollingInfoToActiveTasks(streamSize);
      } catch (IOException e) {
        // Failing to poll should not make this init fail
        LOG.warn("Could not poll size for stream '{}'", streamSubscriber.getStreamId(), e);
      }
    }
  }

  public void stop() {
    for (StreamSubscriber subscriber : streamSubscribers.values()) {
      subscriber.stopAndWait();
    }
    if (pollBookingExecutor != null) {
      pollBookingExecutor.shutdownNow();
    }
    if (streamPollingExecutor != null) {
      streamPollingExecutor.shutdownNow();
    }
    if (taskExecutorService != null) {
      taskExecutorService.shutdownNow();
>>>>>>> b4db63ce
    }
  }

  @Override
  public void schedule(Id.Program program, SchedulableProgramType programType, Schedule schedule)
    throws SchedulerException {
    Preconditions.checkArgument(schedule instanceof StreamSizeSchedule,
                                "Schedule should be of type StreamSizeSchedule");
    StreamSizeSchedule streamSizeSchedule = (StreamSizeSchedule) schedule;
<<<<<<< HEAD
    schedule(program, programType, streamSizeSchedule, true, -1, -1, true);
  }

  /**
   * Handle a new {@link StreamSizeSchedule} object in this scheduler.
   *
   * @param program Program that needs to be run
=======
    StreamSubscriber streamSubscriber = streamSubscriberForSchedule(program, streamSizeSchedule);

    // Add the scheduleTask to the StreamSubscriber
    streamSubscriber.createScheduleTask(program, programType, streamSizeSchedule);
    scheduleSubscribers.put(AbstractSchedulerService.scheduleIdFor(program, programType,
                                                                   streamSizeSchedule.getName()),
                            streamSubscriber);
  }

  /**
   * Handle a {@link StreamSizeSchedule} object coming from the persistent store in this scheduler.
   *
   * @param program program that needs to be run
>>>>>>> b4db63ce
   * @param programType type of program
   * @param streamSizeSchedule Schedule with which the program runs
   * @param active {@code true} if this schedule is active, {@code false} otherwise
   * @param basePollSize size, in bytes, used as the base count for this schedule, or -1 to start counting from
   *                     the current size of events ingested by the stream, as indicated by metrics. Another way
   *                     to see it is: size of the stream during which the schedule last executed the program,
   *                     or -1 if it never happened yet
   * @param basePollTs timestamp, in milliseconds, which matches the time at which {@code basePollSize} was computed.
   *                   -1 indicates to start counting from the current timestamp
<<<<<<< HEAD
   * @param persist {@code true} if this schedule should be persisted in the persistent store containing the
   *                stream size schedules, {@code false} otherwise
   */
  private void schedule(Id.Program program, SchedulableProgramType programType, StreamSizeSchedule streamSizeSchedule,
                        boolean active, long basePollSize, long basePollTs, boolean persist) throws SchedulerException {
    // Create a new StreamSubscriber, if one doesn't exist for the stream passed in the schedule
    Id.Stream streamId = Id.Stream.from(program.getNamespaceId(), streamSizeSchedule.getStreamName());
    StreamSubscriber streamSubscriber = streamSubscribers.get(streamId);
    if (streamSubscriber == null) {
      streamSubscriber = new StreamSubscriber(streamId);
      StreamSubscriber previous = streamSubscribers.putIfAbsent(streamId, streamSubscriber);
      if (previous == null) {
        try {
          streamSubscriber.start();
        } catch (NotificationFeedException e) {
          streamSubscribers.remove(streamId);
          LOG.error("Notification feed error for streamSizeSchedule {}", streamSizeSchedule);
          throw new SchedulerException(e);
        } catch (NotificationFeedNotFoundException e) {
          streamSubscribers.remove(streamId);
          LOG.error("Notification feed does not exist for streamSizeSchedule {}", streamSizeSchedule);
          throw new SchedulerException(e);
        }
      } else {
        streamSubscriber = previous;
      }
    }

    // Add the scheduleTask to the StreamSubscriber
    if (streamSubscriber.createScheduleTask(program, programType, streamSizeSchedule,
                                            active, basePollSize, basePollTs, persist)) {
      scheduleSubscribers.put(AbstractSchedulerService.scheduleIdFor(program, programType,
                                                                     streamSizeSchedule.getName()),
                              streamSubscriber);
    }
=======
   * @param lastRunSize size, in bytes, seen during the last execution of the {@code program}, or -1 if it never
   *                    happened yet
   * @param lastRunTs timestamp, in milliseconds, at which the {@code lastRunSize} was computed. -1 indicates that
   *                  the {@code program} was never executed via this {@code streamSizeSchedule} before
   * @throws SchedulerException if the schedule already exists in this {@link StreamSubscriber}
   */
  private void restoreScheduleFromStore(Id.Program program, SchedulableProgramType programType,
                                        StreamSizeSchedule streamSizeSchedule, boolean active, long basePollSize,
                                        long basePollTs, long lastRunSize, long lastRunTs) throws SchedulerException {
    StreamSubscriber streamSubscriber = streamSubscriberForSchedule(program, streamSizeSchedule);

    // Add the scheduleTask to the StreamSubscriber
    streamSubscriber.restoreScheduleFromStore(program, programType, streamSizeSchedule, active,
                                              basePollSize, basePollTs, lastRunSize, lastRunTs);
    scheduleSubscribers.put(AbstractSchedulerService.scheduleIdFor(program, programType,
                                                                   streamSizeSchedule.getName()),
                            streamSubscriber);
>>>>>>> b4db63ce
  }

  @Override
  public void schedule(Id.Program program, SchedulableProgramType programType, Iterable<Schedule> schedules)
    throws SchedulerException {
    for (Schedule s : schedules) {
      schedule(program, programType, s);
    }
  }

  @Override
  public List<ScheduledRuntime> nextScheduledRuntime(Id.Program program, SchedulableProgramType programType)
    throws SchedulerException {
    return ImmutableList.of();
  }

  @Override
  public List<String> getScheduleIds(Id.Program program, SchedulableProgramType programType)
    throws SchedulerException {
    char startChar = ':';
    char endChar = (char) (startChar + 1);
    String programScheduleId = AbstractSchedulerService.programIdFor(program, programType);
    return ImmutableList.copyOf(scheduleSubscribers.subMap(String.format("%s%c", programScheduleId, startChar),
<<<<<<< HEAD
                                                           String.format("%s%c", programScheduleId, endChar))
                                  .keySet());
=======
                                                           String.format("%s%c", programScheduleId, endChar)).keySet());
>>>>>>> b4db63ce
  }

  @Override
  public void suspendSchedule(Id.Program program, SchedulableProgramType programType, String scheduleName)
    throws ScheduleNotFoundException, SchedulerException {
    String scheduleId = AbstractSchedulerService.scheduleIdFor(program, programType, scheduleName);
    StreamSubscriber subscriber = scheduleSubscribers.get(scheduleId);
    if (subscriber == null) {
      throw new ScheduleNotFoundException(scheduleName);
    }
    subscriber.suspendScheduleTask(program, programType, scheduleName);
  }

  @Override
  public void resumeSchedule(Id.Program program, SchedulableProgramType programType, String scheduleName)
    throws ScheduleNotFoundException, SchedulerException {
    String scheduleId = AbstractSchedulerService.scheduleIdFor(program, programType, scheduleName);
    StreamSubscriber subscriber = scheduleSubscribers.get(scheduleId);
    if (subscriber == null) {
      throw new ScheduleNotFoundException(scheduleName);
    }
    subscriber.resumeScheduleTask(program, programType, scheduleName);
  }

  @Override
  public void updateSchedule(Id.Program program, SchedulableProgramType programType, Schedule schedule)
    throws NotFoundException, SchedulerException {
    Preconditions.checkArgument(schedule instanceof StreamSizeSchedule,
                                "Schedule should be of type StreamSizeSchedule");
    StreamSizeSchedule streamSizeSchedule = (StreamSizeSchedule) schedule;
    StreamSubscriber subscriber = scheduleSubscribers.get(AbstractSchedulerService.scheduleIdFor(program, programType,
                                                                                                 schedule.getName()));
    if (subscriber == null) {
      throw new ScheduleNotFoundException(schedule.getName());
    }
<<<<<<< HEAD

    if (!streamSizeSchedule.getStreamName().equals(subscriber.getStreamId().getName())) {
      // For a change of stream, it's okay to delete the schedule and recreate it
      try {
        deleteSchedule(program, programType, schedule.getName());
      } catch (NotFoundException e) {
        // It can happen that the schedule was deleted while being updated. In which case, the update action
        // came first and we still want to create it
        LOG.warn("Schedule {} deleted while being updated", schedule.getName(), e);
      }
=======

    if (!streamSizeSchedule.getStreamName().equals(subscriber.getStreamId().getName())) {
      // For a change of stream, it's okay to delete the schedule and recreate it

      // It can happen that the schedule was deleted while being updated. In which case, we propagate the
      // not found exception
      deleteSchedule(program, programType, schedule.getName());

>>>>>>> b4db63ce
      schedule(program, programType, schedule);
    } else {
      // The subscriber will take care of updating the data trigger
      subscriber.updateScheduleTask(program, programType, streamSizeSchedule);
    }
  }

  @Override
  public void deleteSchedule(Id.Program programId, SchedulableProgramType programType, String scheduleName)
    throws ScheduleNotFoundException, SchedulerException {
    String scheduleId = AbstractSchedulerService.scheduleIdFor(programId, programType, scheduleName);
    StreamSubscriber subscriber = scheduleSubscribers.remove(scheduleId);
    if (subscriber == null) {
      throw new ScheduleNotFoundException(scheduleName);
    }
    subscriber.deleteSchedule(programId, programType, scheduleName);
    // We don't delete a StreamSubscriber, even if it has zero task. We keep an empty subscriber so that we don't
    // have to worry about race conditions between add/delete of schedules
  }

  @Override
  public void deleteSchedules(Id.Program programId, SchedulableProgramType programType) throws SchedulerException {
    char startChar = ':';
    char endChar = (char) (startChar + 1);
    String programScheduleId = AbstractSchedulerService.programIdFor(programId, programType);
    NavigableSet<String> scheduleIds = scheduleSubscribers.subMap(String.format("%s%c", programScheduleId, startChar),
                                                                  String.format("%s%c", programScheduleId, endChar))
      .keySet();
    int scheduleIdIdx = programScheduleId.length() + 1;
    for (String scheduleId : scheduleIds) {
      try {
        if (scheduleId.length() < scheduleIdIdx) {
          LOG.warn("Format of scheduleID incorrect: {}", scheduleId);
          continue;
        }
        deleteSchedule(programId, programType, scheduleId.substring(scheduleIdIdx));
      } catch (ScheduleNotFoundException e) {
        // Could be a race, the schedule has just been deleted
        LOG.debug("Could not delete schedule, it might have been deleted already by another thread '{}'",
                  scheduleId, e);
      }
    }
  }

  @Override
  public ScheduleState scheduleState(Id.Program program, SchedulableProgramType programType, String scheduleName)
    throws SchedulerException {
    StreamSubscriber subscriber = scheduleSubscribers.get(AbstractSchedulerService.scheduleIdFor(program, programType,
                                                                                                 scheduleName));
    if (subscriber != null) {
      return subscriber.scheduleTaskState(program, programType, scheduleName);
    } else {
      return ScheduleState.NOT_FOUND;
    }
<<<<<<< HEAD
  }

  private synchronized Store getStore() {
    if (store == null) {
      store = storeFactory.create();
    }
    return store;
  }

  /**
   * One instance of this class contains a list of {@link StreamSizeSchedule}s, which are all interested
   * in the same stream. This instance subscribes to the size notification of the stream, and polls the
   * stream for its size whenever the schedules it references need the information.
   * The {@link StreamSizeScheduler} communicates with this class, which in turn communicates to the schedules
   * it contains to perform operations on the schedules - suspend, resume, etc.
   */
  private final class StreamSubscriber implements NotificationHandler<StreamSizeNotification>, Cancellable {
    // Key is the schedule ID
    private final ConcurrentMap<String, StreamSizeScheduleTask> scheduleTasks;
    private final Id.Stream streamId;
    private final AtomicInteger activeTasks;

    private Cancellable notificationSubscription;
    private ScheduledFuture<?> scheduledPolling;
    private StreamSizeNotification lastNotification;
    private StreamSizeNotification lastPollingInfo;

    private StreamSubscriber(Id.Stream streamId) {
      this.streamId = streamId;
      this.scheduleTasks = Maps.newConcurrentMap();
      this.activeTasks = new AtomicInteger(0);
    }

    public void start() throws NotificationFeedException, NotificationFeedNotFoundException {
      notificationSubscription = notificationService.subscribe(getFeed(), this, sendPollingInfoExecutor);
    }

    @Override
    public void cancel() {
      if (scheduledPolling != null) {
        scheduledPolling.cancel(true);
      }
      if (notificationSubscription != null) {
        notificationSubscription.cancel();
      }
    }

    /**
     * Add a new scheduling task based on the data received by the stream referenced by {@code this} object.
     * @return {@code true} if the task was created successfully, {@code false} if it already exists
     */
    public boolean createScheduleTask(Id.Program programId, SchedulableProgramType programType,
                                      StreamSizeSchedule streamSizeSchedule, boolean active,
                                      long baseRunSize, long baseRunTs, boolean persist) throws SchedulerException {
      final StreamSizeScheduleTask newTask = new StreamSizeScheduleTask(programId, programType, streamSizeSchedule);
      synchronized (this) {
        StreamSizeScheduleTask previous =
          scheduleTasks.putIfAbsent(AbstractSchedulerService.scheduleIdFor(programId, programType,
                                                                           streamSizeSchedule.getName()),
                                    newTask);
        if (previous != null) {
          // We cannot replace an existing schedule - that functionality is not wanted - yet
          return false;
        }

        if (active) {
          activeTasks.incrementAndGet();
        }
      }

      // Initialize the schedule task
      if (baseRunSize == -1 && baseRunTs == -1) {
        // This is the first time that we schedule this task - ie it was not in the schedule store
        // before. Hence we set the base info properly by polling the stream
        try {
          StreamSize streamSize = queryStreamEventsSize();
          cancelPollingAndScheduleNext();
          newTask.startSchedule(streamSize.getSize(), streamSize.getTimestamp(), active, persist);
          if (lastPollingInfo == null || lastPollingInfo.getTimestamp() < streamSize.getTimestamp()) {
            lastPollingInfo = new StreamSizeNotification(streamSize.getTimestamp(), streamSize.getSize());
          }
          sendPollingInfoToActiveTasks(lastPollingInfo);
        } catch (IOException e) {
          // Polling should not fail - the whole logic of stream size schedules relies on it
          throw new SchedulerException("Polling could not be performed on stream " + streamSizeSchedule.getStreamName(),
                                       e);
        }
      } else {
        newTask.startSchedule(baseRunSize, baseRunTs, active, persist);
        if (active) {
          // We send the last up to date information to the schedule task
          if (lastNotification == null && lastPollingInfo != null ||
            lastNotification != null && lastPollingInfo != null &&
              lastPollingInfo.getTimestamp() >= lastNotification.getTimestamp()) {
            // We notify the task of a polling info in the executor so that its execution
            // is not part of the synchronize block
            sendPollingInfoExecutor.execute(new Runnable() {
              @Override
              public void run() {
                newTask.receivedPollingInformation(lastPollingInfo);
              }
            });
          } else if (lastNotification != null) {
            sendNotificationToTask(lastNotification, newTask);
          }
        }
      }
      return true;
    }

    /**
     * Suspend a scheduling task that is based on the data received by the stream referenced by {@code this} object.
     */
    public synchronized void suspendScheduleTask(Id.Program programId, SchedulableProgramType programType,
                                                 String scheduleName) throws ScheduleNotFoundException {
      String scheduleId = AbstractSchedulerService.scheduleIdFor(programId, programType, scheduleName);
      StreamSizeScheduleTask task = scheduleTasks.get(scheduleId);
      if (task == null) {
        throw new ScheduleNotFoundException(scheduleName);
      }
      if (task.suspend()) {
        activeTasks.decrementAndGet();
      }
    }

    /**
     * Resume a scheduling task that is based on the data received by the stream referenced by {@code this} object.
     */
    public void resumeScheduleTask(Id.Program programId, SchedulableProgramType programType,
                                                String scheduleName) throws ScheduleNotFoundException {
      final StreamSizeScheduleTask task;
      synchronized (this) {
        String scheduleId = AbstractSchedulerService.scheduleIdFor(programId, programType, scheduleName);
        task = scheduleTasks.get(scheduleId);
        if (task == null) {
          throw new ScheduleNotFoundException(scheduleName);
        }
        if (!task.resume()) {
          return;
        }
        if (activeTasks.incrementAndGet() == 1) {
          // There were no active tasks until then, that means polling the stream was disabled.
          // We need to check if it is necessary to poll the stream at this time, if the last
          // notification received was too long ago, or if there is no last seen notification
          if (lastPollingInfo == null ||
            (lastPollingInfo.getTimestamp() + pollingDelay <= System.currentTimeMillis())) {
            // Resume stream polling
            cancelPollingAndScheduleNext();
            try {
              StreamSize streamSize = queryStreamEventsSize();
              cancelPollingAndScheduleNext();
              lastPollingInfo = new StreamSizeNotification(streamSize.getTimestamp(), streamSize.getSize());
            } catch (IOException e) {
              LOG.debug("Ignoring stream events size polling after resuming schedule {} due to error",
                        scheduleName, e);
            }
          }
        }
      }

      // We need to send the last up to date information to the schedule task
      // We know at least here that lastPollingInfo is not null, since we updated it in the synchronized block
      if (lastNotification == null || lastPollingInfo.getTimestamp() >= lastNotification.getTimestamp()) {
        sendPollingInfoExecutor.execute(new Runnable() {
          @Override
          public void run() {
            task.receivedPollingInformation(lastPollingInfo);
          }
        });
      } else {
        sendNotificationToTask(lastNotification, task);
      }
    }

    /**
     * Updates the task of this {@link StreamSubscriber} that has the same ID as the given {@code schedule}
     * with the new schedule.
     */
    public synchronized void updateScheduleTask(Id.Program program, SchedulableProgramType programType,
                                                StreamSizeSchedule schedule)
      throws ScheduleNotFoundException {
      String scheduleId = AbstractSchedulerService.scheduleIdFor(program, programType, schedule.getName());
      final StreamSizeScheduleTask scheduleTask = scheduleTasks.get(scheduleId);
      if (scheduleTask == null) {
        throw new ScheduleNotFoundException(schedule.getName());
      }
      scheduleTask.updateSchedule(schedule);

      // We need to send the last up to date information to the schedule task
      if (lastNotification == null && lastPollingInfo != null ||
        lastNotification != null && lastPollingInfo != null &&
          lastPollingInfo.getTimestamp() >= lastNotification.getTimestamp()) {
        // We notify the task of a polling info in the executor so that its execution
        // is not part of the synchronize block
        sendPollingInfoExecutor.execute(new Runnable() {
          @Override
          public void run() {
            scheduleTask.receivedPollingInformation(lastPollingInfo);
          }
        });
      } else if (lastNotification != null) {
        sendNotificationToTask(lastNotification, scheduleTask);
      }
    }

    /**
     * Delete a scheduling task that is based on the data received by the stream referenced by {@code this} object.
     */
    public synchronized void deleteSchedule(Id.Program programId, SchedulableProgramType programType,
                                            String scheduleName) throws ScheduleNotFoundException {
      String scheduleId = AbstractSchedulerService.scheduleIdFor(programId, programType, scheduleName);
      StreamSizeScheduleTask scheduleTask = scheduleTasks.remove(scheduleId);
      if (scheduleTask == null) {
        throw new ScheduleNotFoundException(scheduleName);
      }
      if (scheduleTask.isActive()) {
        activeTasks.decrementAndGet();
      }
    }

    /**
     * Get the status a scheduling task that is based on the data received by the stream referenced by {@code this}
     * object.
     */
    public ScheduleState scheduleTaskState(Id.Program programId, SchedulableProgramType programType,
                                           String scheduleName) {
      StreamSizeScheduleTask task = scheduleTasks.get(AbstractSchedulerService.scheduleIdFor(programId, programType,
                                                                                             scheduleName));
      if (task == null) {
        return ScheduleState.NOT_FOUND;
      }
      return task.isActive() ? ScheduleState.SCHEDULED : ScheduleState.SUSPENDED;
    }

    public Id.Stream getStreamId() {
      return streamId;
    }

    @Override
    public Type getNotificationFeedType() {
      return StreamSizeNotification.class;
    }

    @Override
    public void received(StreamSizeNotification notification, NotificationContext notificationContext) {
      // We only pass the stream size notification to the schedule tasks if the notification
      // came after the last seen notification
      boolean send = false;
      if (lastNotification == null || notification.getTimestamp() > lastNotification.getTimestamp()) {
        send = true;
        lastNotification = notification;
      }
      if (send) {
        if (activeTasks.get() > 0) {
          cancelPollingAndScheduleNext();
        }
        sendNotificationToActiveTasks(notification);
      }
    }

    /**
     * Send a {@link StreamSizeNotification} built using information from the stream metrics to all the active
     * {@link StreamSizeSchedule} referenced by this object.
     */
    private void sendPollingInfoToActiveTasks(final StreamSizeNotification pollingInfo) {
      lastPollingInfo = pollingInfo;
      for (final StreamSizeScheduleTask task : scheduleTasks.values()) {
        if (!task.isActive()) {
          continue;
        }
        sendPollingInfoExecutor.execute(new Runnable() {
          @Override
          public void run() {
            // Here we send the lastPollingInfo - it may have been updated since and not be equal to pollingInfo anymore
            // We want to send the task the last updated info. pollingInfo is not out of date.
            task.receivedPollingInformation(lastPollingInfo);
          }
        });
      }
    }

    /**
     * Send a notification to one {@link StreamSizeScheduleTask}. It the task requests a polling after seeing the
     * {@code notification}, this method performs it and sends the result to all active tasks.
     */
    private void sendNotificationToTask(StreamSizeNotification notification, StreamSizeScheduleTask task) {
      if (task.receivedNotification(notification)) {
        try {
          StreamSize streamSize = queryStreamEventsSize();
          cancelPollingAndScheduleNext();
          sendPollingInfoToActiveTasks(new StreamSizeNotification(streamSize.getTimestamp(), streamSize.getSize()));
        } catch (IOException e) {
          LOG.warn("Could not poll stream {} size using metrics", streamId, e);
        }
      }
    }

    /**
     * Send a {@link StreamSizeNotification} coming from the notification service to all the active
     * {@link StreamSizeSchedule} referenced by this object. If one of the active tasks requests a polling
     * after seeing that notification, that method performs it and sends the result to all active tasks.
     */
    private void sendNotificationToActiveTasks(StreamSizeNotification notification) {
      boolean triggerPolling = false;
      for (final StreamSizeScheduleTask task : scheduleTasks.values()) {
        if (!task.isActive()) {
          continue;
        }
        triggerPolling = triggerPolling | task.receivedNotification(notification);
      }
      if (triggerPolling) {
        try {
          StreamSize streamSize = queryStreamEventsSize();
          cancelPollingAndScheduleNext();
          sendPollingInfoToActiveTasks(new StreamSizeNotification(streamSize.getTimestamp(), streamSize.getSize()));
        } catch (IOException e) {
          LOG.warn("Could not poll stream {} size using metrics", streamId, e);
        }
      }
    }

    private Id.NotificationFeed getFeed() {
      return new Id.NotificationFeed.Builder()
        .setNamespaceId(streamId.getNamespaceId())
        .setCategory(Constants.Notification.Stream.STREAM_FEED_CATEGORY)
        .setName(String.format("%sSize", streamId.getName()))
        .build();
    }

    /**
     * Cancel the currently scheduled stream size polling task, and reschedule one for later. Polling the stream
     * should only be performed when no information about the stream is received in a certain delay. When receiving
     * a notification or polling the stream arbitrarily, this method should be called to reschedule the polling
     * task only for a later time.
     */
    private synchronized void cancelPollingAndScheduleNext() {
      if (scheduledPolling != null) {
        // This method might be called from the run method defined in the below Runnable - in which case
        // this scheduledPolling would in fact be active. Hence we don't want to interrupt the active schedulePolling
        // future by passing true to the cancel method
        scheduledPolling.cancel(false);
      }

      // Regardless of whether cancelling was successful, we still want to schedule the next polling
      scheduledPolling = streamPollingExecutor.schedule(createPollingRunnable(), pollingDelay, TimeUnit.MILLISECONDS);
    }

    /**
     * @return a runnable that uses the {@link StreamAdmin} to poll the stream size, and creates a fake notification
     *         with that size, so that this information can be treated as if it came from a real notification.
     */
    private Runnable createPollingRunnable() {
      return new Runnable() {
        @Override
        public void run() {
          // We only perform polling if at least one scheduleTask is active
          if (activeTasks.get() > 0) {
            try {
              StreamSize streamSize = queryStreamEventsSize();
              cancelPollingAndScheduleNext();
              sendPollingInfoToActiveTasks(new StreamSizeNotification(streamSize.getTimestamp(), streamSize.getSize()));
            } catch (IOException e) {
              LOG.debug("Ignoring stream events size polling after error", e);
            }
          }
        }
      };
    }

    /**
     * Query the metrics system to get the size of events ingested by a stream.
     * All calls to this method should be followed by a call to {@link #cancelPollingAndScheduleNext}.
     *
     * @return size of events ingested by the stream so far, queried using the metric system
     */
    private StreamSize queryStreamEventsSize() throws IOException {
      MetricDataQuery metricDataQuery = new MetricDataQuery(
        0L, TimeUnit.MILLISECONDS.toSeconds(System.currentTimeMillis()),
        Integer.MAX_VALUE, "system.collect.bytes",
        MetricType.COUNTER,
        ImmutableMap.of(Constants.Metrics.Tag.NAMESPACE, streamId.getNamespaceId(),
                        Constants.Metrics.Tag.STREAM, streamId.getName()),
        ImmutableList.<String>of()
      );

      try {
        Collection<MetricTimeSeries> metrics = metricStore.query(metricDataQuery);
        if (metrics == null || metrics.isEmpty()) {
          // Data is not yet available, which means no data has been ingested by the stream yet
          return new StreamSize(0L, System.currentTimeMillis());
        }

        MetricTimeSeries metric = metrics.iterator().next();
        List<TimeValue> timeValues = metric.getTimeValues();
        if (timeValues == null || timeValues.size() != 1) {
          throw new IOException("Should collect exactly one time value");
        }
        TimeValue timeValue = timeValues.get(0);
        // The metric store gives us 0 as the timestamp, hence we cannot use it here
        return new StreamSize(timeValue.getValue(), System.currentTimeMillis());
      } catch (Exception e) {
        Throwables.propagateIfInstanceOf(e, IOException.class);
        throw new IOException(e);
      }
    }
  }

  /**
   * Wrapper around a {@link StreamSizeSchedule} which will run a program whenever it receives enough
   * data from a stream, via notifications.
   */
  private final class StreamSizeScheduleTask {
    private final Id.Program programId;
    private final SchedulableProgramType programType;
    private final AtomicBoolean active;
    private StreamSizeSchedule streamSizeSchedule;

    // Indicates that a notification has been received, that required
    // a polling to recalibrate the notification base counter
    private final AtomicBoolean recalibrationNeeded;

    // Size, in bytes, given by the notification which serves as a base when comparing notifications
    private long baseNotificationSize;
    // Size, in bytes, given by the last received notification
    private long lastNotificationSize;

    // Size, in bytes, given by the polling info which serves as a base when comparing polling info
    private long basePollSize;
    // Time, in milliseconds, when the previous attribute was computed
    private long basePollTs;

    // Size, in bytes, of the stream at the last recorded execution
    private long lastRunSize;
    // Logical time, in milliseconds, of the last recorded execution
    private long lastRunTs;

    private StreamSizeScheduleTask(Id.Program programId, SchedulableProgramType programType,
                                   StreamSizeSchedule streamSizeSchedule) {
      this.programId = programId;
      this.programType = programType;
      this.streamSizeSchedule = streamSizeSchedule;
      this.active = new AtomicBoolean(false);
      this.recalibrationNeeded = new AtomicBoolean(false);
    }

    /**
     * Start a stream size schedule task.
     *
     * @param basePollSize base size of the stream to start counting from. This info comes from polling the stream
     * @param basePollTs time at which the {@code basePollSize} was obtained
     * @param active {@code true} if the schedule is active, {@code false} if it is suspended
     * @param persist {@code true} if this information should be persisted, {@code false} otherwise
     */
    public void startSchedule(long basePollSize, long basePollTs, boolean active, boolean persist) {
      LOG.debug("Starting schedule {} with basePollSize {}, basePollTs {}, active {}. Should be persisted: {}",
                streamSizeSchedule.getName(), basePollSize, basePollTs, active, persist);
      this.basePollSize = basePollSize;
      this.basePollTs = basePollTs;
      this.baseNotificationSize = -1;
      this.lastNotificationSize = -1;
      this.lastRunSize = -1;
      this.lastRunTs = -1;
      this.active.set(active);
    }

    public boolean isActive() {
      return active.get();
    }

    /**
     * Received stream size information coming from the notification service. We are guaranteed to receive
     * notifications in chronological order.
     *
     * @param notification {@link StreamSizeNotification} info that came from the notification service
     * @return {@code true} if the stream should be polled to get more accurate info on it. {@code false} if we
     *         don't need to
     */
    public boolean receivedNotification(@Nonnull StreamSizeNotification notification) {
      Preconditions.checkNotNull(notification);
      if (!active.get()) {
        return false;
      }

      synchronized (this) {
        long tmpLastNotificationSize = lastNotificationSize;
        lastNotificationSize = notification.getSize();
        if (tmpLastNotificationSize == -1 ||
          baseNotificationSize != -1 &&
            notification.getSize() >= baseNotificationSize + toBytes(streamSizeSchedule.getDataTriggerMB())) {
          // Trigger polling of stream, so that we can recalibrate the base notification size in the
          // receivedPollingInformation method
          recalibrationNeeded.set(true);
          return true;
        }
      }
      // In the case where lastNotificationSize != -1 but baseNotificationSize == -1,
      // there is nothing to do, because the previous condition lastNotificationSize == -1
      // has already been met at an earlier time, and we are waiting for a polling now to
      // recalibrate the base notification size
      return false;
    }

    /**
     * Received stream size information coming from polling.
     *
     * @param pollingInfo {@link StreamSizeNotification} info that came from polling the stream using metrics
     */
    public void receivedPollingInformation(@Nonnull StreamSizeNotification pollingInfo) {
      Preconditions.checkNotNull(pollingInfo);
      if (!active.get()) {
        return;
      }

      StreamSizeSchedule currentSchedule;
      ImmutableMap.Builder<String, String> argsBuilder = ImmutableMap.builder();
      synchronized (this) {
        if (pollingInfo.getSize() < basePollSize) {
          // Polling the stream showed less data, that means something bad happened to metrics:
          // either it has TTLed, or has been deleted. In any case, we can't do much but to reset
          // the base poll size to the last know info
          basePollSize = pollingInfo.getSize();
          LOG.warn("Size metric has decreased for stream {}. Scheduling logic for schedule '{}' will " +
                     "restart from size {}",
                   streamSizeSchedule.getStreamName(), streamSizeSchedule.getName(), basePollSize);

          // Reset the notification logic now
          lastNotificationSize = -1;
          baseNotificationSize = -1;
          recalibrationNeeded.set(false);
          return;
        }

        long dataTriggerBytes = toBytes(streamSizeSchedule.getDataTriggerMB());
        long delta = pollingInfo.getSize() - basePollSize;
        if (recalibrationNeeded.compareAndSet(true, false)) {
          Preconditions.checkArgument(lastNotificationSize != -1,
                                      "Recalibration required, last notification should exist");
          // We recalibrate the base notification to be:
          // last notification minus the delta observed between the current polling info and the base polling info
          baseNotificationSize = Math.max(0L, lastNotificationSize - (delta % dataTriggerBytes));
        }

        if (delta < dataTriggerBytes) {
          return;
        }

        currentSchedule = streamSizeSchedule;
        basePollSize = pollingInfo.getSize();
        basePollTs = pollingInfo.getTimestamp();

        argsBuilder.put(ProgramOptionConstants.SCHEDULE_NAME, streamSizeSchedule.getName());
        argsBuilder.put(ProgramOptionConstants.LOGICAL_START_TIME, Long.toString(pollingInfo.getTimestamp()));
        argsBuilder.put(ProgramOptionConstants.RUN_DATA_SIZE, Long.toString(pollingInfo.getSize()));
        argsBuilder.put(ProgramOptionConstants.RUN_BASE_COUNT_TIME, Long.toString(basePollTs));
        argsBuilder.put(ProgramOptionConstants.RUN_BASE_COUNT_SIZE, Long.toString(basePollSize));

        if (lastRunSize != -1 && lastRunTs != -1) {
          argsBuilder.put(ProgramOptionConstants.PAST_RUN_LOGICAL_START_TIME, Long.toString(lastRunTs));
          argsBuilder.put(ProgramOptionConstants.PAST_RUN_DATA_SIZE, Long.toString(lastRunSize));
        }
      }

      ScheduleTaskRunner taskRunner = new ScheduleTaskRunner(getStore(), programRuntimeService, preferencesStore);
      try {
        LOG.info("About to start streamSizeSchedule {}", currentSchedule.getName());
        taskRunner.run(programId, ProgramType.valueOf(programType.name()), new BasicArguments(argsBuilder.build()));
        lastRunSize = pollingInfo.getSize();
        lastRunTs = pollingInfo.getTimestamp();
      } catch (TaskExecutionException e) {
        // Note: in case of a failure, we don't reset the base information. We still act as if it was a success
        // and start counting again from the size of that failed run
        LOG.error("Execution exception while running streamSizeSchedule {}", currentSchedule.getName(), e);
      }
    }

    /**
     * @return true if we successfully suspended the schedule, false if it was already suspended
     */
    public boolean suspend() {
      return active.compareAndSet(true, false);
    }

    /**
     * @return true if we successfully resumed the schedule, false if it was already active
     */
    public boolean resume() {
      return active.compareAndSet(false, true);
    }

    /**
     * Replace the {@link StreamSizeSchedule} of this task.
     */
    public synchronized void updateSchedule(StreamSizeSchedule schedule) {
      streamSizeSchedule = schedule;
    }

    private long toBytes(int mb) {
      return ((long) mb) * 1024 * 1024;
    }
  }

  /**
=======
  }

  /**
   * Create or retrieve the {@link StreamSubscriber} object corresponding to the Stream contained in the
   * {@code streamSizeSchedule}.
   *
   * @param program program that needs to be run - containing the namespace ID of the Stream
   * @param streamSizeSchedule schedule object containing the Stream name for which a subscriber needs to be
   *                           created/retrieved
   * @return {@link StreamSubscriber} object corresponding to the Stream contained in the
   *         {@code streamSizeSchedule}
   */
  private StreamSubscriber streamSubscriberForSchedule(Id.Program program, StreamSizeSchedule streamSizeSchedule) {
    // Create a new StreamSubscriber, if one doesn't exist for the stream passed in the schedule
    Id.Stream streamId = Id.Stream.from(program.getNamespaceId(), streamSizeSchedule.getStreamName());
    StreamSubscriber streamSubscriber = streamSubscribers.get(streamId);
    if (streamSubscriber == null) {
      streamSubscriber = new StreamSubscriber(streamId);
      StreamSubscriber previous = streamSubscribers.putIfAbsent(streamId, streamSubscriber);
      if (previous == null) {
        streamSubscriber.startAndWait();
      } else {
        streamSubscriber = previous;
      }
    }
    return streamSubscriber;
  }

  private static long toBytes(int mb) {
    return ((long) mb) * 1024 * 1024;
  }

  /**
   * One instance of this class contains a list of {@link StreamSizeSchedule}s, which are all interested
   * in the same stream. This instance subscribes to the size notification of the stream, and polls the
   * stream for its size whenever the schedules it references need the information.
   * The {@link StreamSizeScheduler} communicates with this class, which in turn communicates to the schedules
   * it contains to perform operations on the schedules - suspend, resume, etc.
   */
  private final class StreamSubscriber extends AbstractScheduledService
    implements NotificationHandler<StreamSizeNotification> {
    // Key is the schedule ID
    private final ConcurrentMap<String, StreamSizeScheduleTask> scheduleTasks;
    private final Id.Stream streamId;
    private final AtomicInteger activeTasks;
    private final Object deltaLock;

    private Cancellable notificationSubscription;
    private StreamSizeNotification lastNotification;
    private StreamSize lastPollingInfo;

    // delta represents the gap between notifications for the stream and the stream size metric
    private Long delta;

    private StreamSubscriber(Id.Stream streamId) {
      this.streamId = streamId;
      this.scheduleTasks = Maps.newConcurrentMap();
      this.activeTasks = new AtomicInteger(0);
      this.delta = null;
      this.deltaLock = new Object();
    }

    @Override
    protected void startUp() throws Exception {
      notificationSubscription = notificationService.subscribe(getFeed(), this, sendPollingInfoExecutor);
    }

    @Override
    protected void shutDown() throws Exception {
      if (notificationSubscription != null) {
        notificationSubscription.cancel();
      }
    }

    @Override
    protected void runOneIteration() throws Exception {
      if (activeTasks.get() == 0) {
        return;
      }

      try {
        StreamSize streamSize = pollOnce();
        sendPollingInfoToActiveTasks(streamSize);
      } catch (IOException e) {
        LOG.error("Could not poll stream {}", streamId.getName(), e);
      } catch (Throwable t) {
        LOG.error("Error in scheduled polling for stream {}", streamId.getName(), t);
      }
    }

    @Override
    protected Scheduler scheduler() {
      return Scheduler.newFixedRateSchedule(pollingDelay, pollingDelay, TimeUnit.MILLISECONDS);
    }

    @Override
    protected ScheduledExecutorService executor() {
      return streamPollingExecutor;
    }

    @Override
    public Type getNotificationFeedType() {
      return StreamSizeNotification.class;
    }

    @Override
    public void received(final StreamSizeNotification notification, NotificationContext notificationContext) {
      // We only use the stream size notification if it came after the last seen notification
      if (lastNotification != null && notification.getTimestamp() <= lastNotification.getTimestamp()) {
        return;
      }

      lastNotification = notification;
      if (activeTasks.get() <= 0) {
        return;
      }

      boolean poll = false;
      Long estimate = null;
      synchronized (deltaLock) {
        if (delta == null) {
          poll = true;
        } else {
          for (StreamSizeScheduleTask streamSizeScheduleTask : scheduleTasks.values()) {
            if (streamSizeScheduleTask.shouldTriggerProgram(notification.getSize() - delta)) {
              poll = true;
              estimate = notification.getSize() - delta;
              break;
            }
          }
        }
      }

      if (poll) {
        pollAfterNotification(notification, estimate);
      }
    }

    /**
     * @return number of active schedule tasks for this {@link StreamSubscriber}
     */
    public int getActiveTasksCount() {
      return activeTasks.get();
    }

    /**
     * Poll the stream size using metrics after receiving a notification, either to set the delta between metric value
     * and notification value, or because the notification indicates that one {@link StreamSizeScheduleTask} will
     * execute, and polling the stream is required to confirm the information.
     *
     * @param notification {@link StreamSizeNotification} received which triggered polling
     * @param estimate size of data present in the stream, in bytes, which will trigger the execution of a program
     *                 in one of the {@link StreamSizeScheduleTask} present in this {@link StreamSubscriber}. It
     *                 can be null if, when receiving the {@code notification}, not enough information was present
     *                 to compute an estimate - ie, the {@code delta} was null
     */
    private void pollAfterNotification(final StreamSizeNotification notification, @Nullable final Long estimate) {
      final AtomicBoolean firstPoll = new AtomicBoolean(true);
      final AtomicInteger pollRetry = new AtomicInteger(POLLING_AFTER_NOTIFICATION_RETRY);
      pollBookingExecutor.schedule(new Runnable() {
        @Override
        public void run() {
          try {
            StreamSize streamSize;
            boolean estimateReached = false;
            synchronized (deltaLock) {
              streamSize = pollOnce();
              if (firstPoll.compareAndSet(true, false)) {
                // The first polling will recalibrate the delta, for future use when receiving a notification
                delta = notification.getSize() - streamSize.getSize();
              }
              if (estimate != null && streamSize.getSize() >= estimate) {
                estimateReached = true;
              }
            }

            // It is always worth it to send the latest stream size to the active tasks. Even if the estimate was
            // not reached, one of the tasks might expect less data than shown by the estimate
            sendPollingInfoToActiveTasks(streamSize);

            // TODO instead of relying on expected size to retry polling, use notification timestamp VS
            // metric timestamp [CDAP-1676]
            if (estimate != null && !estimateReached && pollRetry.decrementAndGet() >= 0) {
              pollBookingExecutor.schedule(this, Constants.MetricsCollector.DEFAULT_FREQUENCY_SECONDS,
                                           TimeUnit.SECONDS);
            } else if (estimate != null && !estimateReached) {
              LOG.debug("Polling estimate {} was not reached for stream {} after {} retries",
                        estimate, streamId.getName(), POLLING_AFTER_NOTIFICATION_RETRY);
            }
          } catch (IOException e) {
            LOG.error("Could not poll stream {}", streamId.getName(), e);
          } catch (Throwable t) {
            LOG.error("Error when polling stream {} and sending info to active tasks", streamId.getName(), t);
          }
        }
      }, Constants.MetricsCollector.DEFAULT_FREQUENCY_SECONDS, TimeUnit.SECONDS);
    }

    /**
     * Add a new scheduling task to this {@link StreamSubscriber}.
     */
    public void createScheduleTask(Id.Program programId, SchedulableProgramType programType,
                                   StreamSizeSchedule streamSizeSchedule)
      throws SchedulerException {
      StreamSize streamSize;
      synchronized (this) {
        String scheduleId = AbstractSchedulerService.scheduleIdFor(programId, programType,
                                                                   streamSizeSchedule.getName());
        StreamSizeScheduleTask previous = scheduleTasks.get(scheduleId);
        if (previous != null) {
          // We cannot replace an existing schedule - that functionality is not wanted - yet
          throw new SchedulerException("Tried to overwrite schedule " + streamSizeSchedule.getName());
        }

        try {
          streamSize = pollOnce();
        } catch (IOException e) {
          // Polling should not fail when creating a schedule for the first time -
          // the whole logic of stream size schedules relies on it
          throw new SchedulerException("Polling could not be performed on stream " +
                                         streamSizeSchedule.getStreamName(),
                                       e);
        }

        // Initialize the schedule task
        StreamSizeScheduleTask newTask = new StreamSizeScheduleTask(programId, programType, streamSizeSchedule);

        // First time that we create this schedule, it has to be initialized with the latest polling info
        newTask.startNewSchedule(streamSize.getSize(), streamSize.getTimestamp());

        // We only modify the scheduleTasks if the persistence in startSchedule() did not throw any exception
        scheduleTasks.put(scheduleId, newTask);

        activeTasks.incrementAndGet();
      }

      sendPollingInfoToActiveTasks(streamSize);
    }

    /**
     * Add scheduling task coming from the persistent store to this {@link StreamSubscriber}.
     *
     * @param programId Program that needs to be run
     * @param programType type of program
     * @param streamSizeSchedule Schedule with which the program runs
     * @param active {@code true} if this schedule is active, {@code false} otherwise
     * @param basePollSize size, in bytes, used as the base count for this schedule
     * @param basePollTs timestamp, in milliseconds, which matches the time at which {@code basePollSize} was computed
     * @param lastRunSize size, in bytes, seen during the last execution of the {@code program}, or -1 if it never
     *                    happened yet
     * @param lastRunTs timestamp, in milliseconds, at which the {@code lastRunSize} was computed. -1 indicates that
     *                  the {@code program} was never executed via this {@code streamSizeSchedule} before
     * @throws SchedulerException if the schedule already exists in this {@link StreamSubscriber}
     */
    public synchronized void restoreScheduleFromStore(Id.Program programId, SchedulableProgramType programType,
                                                      StreamSizeSchedule streamSizeSchedule, boolean active,
                                                      long basePollSize, long basePollTs, long lastRunSize,
                                                      long lastRunTs) throws SchedulerException {
      String scheduleId = AbstractSchedulerService.scheduleIdFor(programId, programType,
                                                                 streamSizeSchedule.getName());
      StreamSizeScheduleTask previous = scheduleTasks.get(scheduleId);
      if (previous != null) {
        // We cannot replace an existing schedule - that functionality is not wanted - yet
        throw new SchedulerException("Tried to overwrite schedule " + streamSizeSchedule.getName());
      }

      // Initialize the schedule task
      StreamSizeScheduleTask newTask = new StreamSizeScheduleTask(programId, programType, streamSizeSchedule);
      newTask.startScheduleFromStore(basePollSize, basePollTs, lastRunSize, lastRunTs, active);
      scheduleTasks.put(scheduleId, newTask);

      if (active) {
        activeTasks.incrementAndGet();
      }
    }

    /**
     * Suspend a scheduling task that is based on the data received by the stream referenced by {@code this} object.
     */
    public synchronized void suspendScheduleTask(Id.Program programId, SchedulableProgramType programType,
                                                 String scheduleName)
      throws ScheduleNotFoundException, SchedulerException {
      String scheduleId = AbstractSchedulerService.scheduleIdFor(programId, programType, scheduleName);
      StreamSizeScheduleTask task = scheduleTasks.get(scheduleId);
      if (task == null) {
        throw new ScheduleNotFoundException(scheduleName);
      }
      if (task.suspend()) {
        activeTasks.decrementAndGet();
      }
    }

    /**
     * Resume a scheduling task that is based on the data received by the stream referenced by {@code this} object.
     */
    public synchronized void resumeScheduleTask(Id.Program programId, SchedulableProgramType programType,
                                                String scheduleName)
      throws ScheduleNotFoundException, SchedulerException {
      final StreamSizeScheduleTask task;
      String scheduleId = AbstractSchedulerService.scheduleIdFor(programId, programType, scheduleName);
      task = scheduleTasks.get(scheduleId);
      if (task == null) {
        throw new ScheduleNotFoundException(scheduleName);
      }
      if (!task.resume()) {
        return;
      }

      activeTasks.incrementAndGet();

      try {
        StreamSize streamSize = pollOnce();
        sendPollingInfoToActiveTasks(streamSize);
      } catch (IOException e) {
        LOG.debug("Ignoring stream events size polling after resuming schedule {} due to error",
                  scheduleName, e);
      }
    }

    /**
     * Updates the task of this {@link StreamSubscriber} that has the same ID as the given {@code schedule}
     * with the new schedule.
     */
    public synchronized void updateScheduleTask(Id.Program program, SchedulableProgramType programType,
                                                StreamSizeSchedule schedule)
      throws ScheduleNotFoundException, SchedulerException {
      String scheduleId = AbstractSchedulerService.scheduleIdFor(program, programType, schedule.getName());
      final StreamSizeScheduleTask scheduleTask = scheduleTasks.get(scheduleId);
      if (scheduleTask == null) {
        throw new ScheduleNotFoundException(schedule.getName());
      }
      scheduleTask.updateSchedule(schedule);

      try {
        StreamSize streamSize = pollOnce();
        sendPollingInfoToActiveTasks(streamSize);
      } catch (IOException e) {
        LOG.debug("Ignoring stream events size polling after resuming schedule {} due to error",
                  schedule.getName(), e);
      }
    }

    /**
     * Delete a scheduling task that is based on the data received by the stream referenced by {@code this} object.
     */
    public synchronized void deleteSchedule(Id.Program programId, SchedulableProgramType programType,
                                            String scheduleName) throws ScheduleNotFoundException, SchedulerException {
      String scheduleId = AbstractSchedulerService.scheduleIdFor(programId, programType, scheduleName);
      StreamSizeScheduleTask scheduleTask = scheduleTasks.get(scheduleId);
      if (scheduleTask == null) {
        throw new ScheduleNotFoundException(scheduleName);
      }
      scheduleTask.deleteFromStore();

      // The task is only removed from the map of scheduleTasks if deleting it from the persistent
      // store succeeded in the previous call
      scheduleTasks.remove(scheduleId);

      if (scheduleTask.isActive()) {
        activeTasks.decrementAndGet();
      }
    }

    /**
     * Get the status a scheduling task that is based on the data received by the stream referenced by {@code this}
     * object.
     */
    public ScheduleState scheduleTaskState(Id.Program programId, SchedulableProgramType programType,
                                           String scheduleName) {
      StreamSizeScheduleTask task = scheduleTasks.get(AbstractSchedulerService.scheduleIdFor(programId, programType,
                                                                                             scheduleName));
      if (task == null) {
        return ScheduleState.NOT_FOUND;
      }
      return task.isActive() ? ScheduleState.SCHEDULED : ScheduleState.SUSPENDED;
    }

    public Id.Stream getStreamId() {
      return streamId;
    }

    /**
     * Poll the stream size using metrics.
     */
    private synchronized StreamSize pollOnce() throws IOException {
      StreamSize streamSize = queryStreamEventsSize();
      if (lastPollingInfo != null && streamSize.getSize() < lastPollingInfo.getSize()) {
        delta = null;
        for (StreamSizeScheduleTask streamSizeScheduleTask : scheduleTasks.values()) {
          streamSizeScheduleTask.reset(streamSize.getTimestamp());
        }
      }
      lastPollingInfo = streamSize;
      return streamSize;
    }

    /**
     * Send a {@link StreamSize} built using information from the stream metrics to all the active
     * {@link StreamSizeSchedule} referenced by this object.
     */
    private void sendPollingInfoToActiveTasks(final StreamSize pollingInfo) {
      for (final StreamSizeScheduleTask task : scheduleTasks.values()) {
        if (!task.isActive()) {
          continue;
        }
        sendPollingInfoExecutor.execute(new Runnable() {
          @Override
          public void run() {
            task.receivedPollingInformation(pollingInfo);
          }
        });
      }
    }

    private Id.NotificationFeed getFeed() {
      return new Id.NotificationFeed.Builder()
        .setNamespaceId(streamId.getNamespaceId())
        .setCategory(Constants.Notification.Stream.STREAM_FEED_CATEGORY)
        .setName(String.format("%sSize", streamId.getName()))
        .build();
    }

    /**
     * Query the metrics system to get the size of events ingested by a stream.
     *
     * @return size of events ingested by the stream so far, queried using the metric system
     */
    private StreamSize queryStreamEventsSize() throws IOException {
      MetricDataQuery metricDataQuery = new MetricDataQuery(
        0L, TimeUnit.MILLISECONDS.toSeconds(System.currentTimeMillis()),
        Integer.MAX_VALUE, "system.collect.bytes",
        MetricType.COUNTER,
        ImmutableMap.of(Constants.Metrics.Tag.NAMESPACE, streamId.getNamespaceId(),
                        Constants.Metrics.Tag.STREAM, streamId.getName()),
        ImmutableList.<String>of()
      );

      try {
        Collection<MetricTimeSeries> metrics = metricStore.query(metricDataQuery);
        if (metrics == null || metrics.isEmpty()) {
          // Data is not yet available, which means no data has been ingested by the stream yet
          return new StreamSize(0L, System.currentTimeMillis());
        }

        MetricTimeSeries metric = metrics.iterator().next();
        List<TimeValue> timeValues = metric.getTimeValues();
        if (timeValues == null || timeValues.size() != 1) {
          throw new IOException("Should collect exactly one time value");
        }
        TimeValue timeValue = timeValues.get(0);
        // The metric store gives us 0 as the timestamp, hence we cannot use it here
        return new StreamSize(timeValue.getValue(), System.currentTimeMillis());
      } catch (Exception e) {
        Throwables.propagateIfInstanceOf(e, IOException.class);
        throw new IOException(e);
      }
    }
  }

  /**
   * Wrapper around a {@link StreamSizeSchedule} which will run a program whenever it receives enough
   * data from a stream, via notifications.
   */
  private final class StreamSizeScheduleTask {
    private final Id.Program programId;
    private final SchedulableProgramType programType;
    private final AtomicBoolean active;
    private StreamSizeSchedule streamSizeSchedule;

    // Size, in bytes, given by the polling info which serves as a base when comparing polling info
    private long basePollSize;
    // Time, in milliseconds, when the previous attribute was computed
    private long basePollTs;

    // Size, in bytes, of the stream at the last recorded execution
    private long lastRunSize;
    // Logical time, in milliseconds, of the last recorded execution
    private long lastRunTs;

    private StreamSizeScheduleTask(Id.Program programId, SchedulableProgramType programType,
                                   StreamSizeSchedule streamSizeSchedule) {
      this.programId = programId;
      this.programType = programType;
      this.streamSizeSchedule = streamSizeSchedule;
      this.active = new AtomicBoolean(false);
    }

    /**
     * Start a new stream size schedule task. The task is set as active, and its last run information
     * set to -1.
     *
     * @param basePollSize base size of the stream to start counting from. This info comes from polling the stream
     * @param basePollTs time at which the {@code basePollSize} was obtained
     */
    public void startNewSchedule(long basePollSize, long basePollTs) throws SchedulerException {
      LOG.debug("Starting new schedule {} with basePollSize {}, basePollTs {}",
                streamSizeSchedule.getName(), basePollSize, basePollTs);
      this.basePollSize = basePollSize;
      this.basePollTs = basePollTs;
      this.lastRunSize = -1;
      this.lastRunTs = -1;
      this.active.set(true);

      try {
        scheduleStore.persist(programId, programType, streamSizeSchedule,
                              basePollSize, basePollTs, lastRunSize,
                              lastRunTs, active.get());
      } catch (Throwable t) {
        throw new SchedulerException("Error when persisting schedule " + streamSizeSchedule.getName() + "in store",
                                     t);
      }
    }

    /**
     * Start a stream size schedule task that comes from the persistent store.
     *
     * @param basePollSize base size of the stream to start counting from. This info comes from polling the stream
     * @param basePollTs time at which the {@code basePollSize} was obtained
     * @param lastRunSize size of the stream during the last run of the program. -1 if there is no such run
     * @param lastRunTs timestamp at which {@code lastRunSize} happened
     * @param active {@code true} if the schedule is active, {@code false} if it is suspended
     */
    public void startScheduleFromStore(long basePollSize, long basePollTs, long lastRunSize, long lastRunTs,
                                       boolean active) {
      LOG.debug("Starting schedule from store {} with basePollSize {}, basePollTs {}, active {}",
                streamSizeSchedule.getName(), basePollSize, basePollTs, active);
      this.basePollSize = basePollSize;
      this.basePollTs = basePollTs;
      this.lastRunSize = lastRunSize;
      this.lastRunTs = lastRunTs;
      this.active.set(active);
    }

    /**
     * Remove the schedule task information from the persistent store.
     *
     * @throws SchedulerException when the task could not be deleted from the store
     */
    public void deleteFromStore() throws SchedulerException {
      try {
        scheduleStore.delete(programId, programType, streamSizeSchedule.getName());
      } catch (Throwable t) {
        throw new SchedulerException("Error when deleting schedule " + streamSizeSchedule.getName() + "from store",
                                     t);
      }
    }

    public boolean isActive() {
      return active.get();
    }

    /**
     * Received stream size information coming from polling.
     *
     * @param pollingInfo {@link StreamSize} info that came from polling the stream using metrics
     */
    public void receivedPollingInformation(@Nonnull StreamSize pollingInfo) {
      Preconditions.checkNotNull(pollingInfo);
      if (!active.get()) {
        return;
      }

      final StreamSizeSchedule currentSchedule;
      final ImmutableMap.Builder<String, String> argsBuilder = ImmutableMap.builder();
      synchronized (this) {
        if (pollingInfo.getSize() - basePollSize < toBytes(streamSizeSchedule.getDataTriggerMB())) {
          return;
        }

        argsBuilder.put(ProgramOptionConstants.SCHEDULE_NAME, streamSizeSchedule.getName());
        argsBuilder.put(ProgramOptionConstants.LOGICAL_START_TIME, Long.toString(pollingInfo.getTimestamp()));
        argsBuilder.put(ProgramOptionConstants.RUN_DATA_SIZE, Long.toString(pollingInfo.getSize()));
        argsBuilder.put(ProgramOptionConstants.RUN_BASE_COUNT_TIME, Long.toString(basePollTs));
        argsBuilder.put(ProgramOptionConstants.RUN_BASE_COUNT_SIZE, Long.toString(basePollSize));

        if (lastRunSize != -1 && lastRunTs != -1) {
          argsBuilder.put(ProgramOptionConstants.LAST_SCHEDULED_RUN_LOGICAL_START_TIME, Long.toString(lastRunTs));
          argsBuilder.put(ProgramOptionConstants.LAST_SCHEDULED_RUN_DATA_SIZE, Long.toString(lastRunSize));
        }

        try {
          scheduleStore.updateBaseRun(programId, programType, streamSizeSchedule.getName(),
                                      pollingInfo.getSize(), pollingInfo.getTimestamp());
        } catch (Throwable t) {
          LOG.error("Error when persisting new base information for schedule {} in store. Program will not be executed",
                    streamSizeSchedule.getName(), t);
          return;
        }

        currentSchedule = streamSizeSchedule;
        basePollSize = pollingInfo.getSize();
        basePollTs = pollingInfo.getTimestamp();
      }

      final ScheduleTaskRunner taskRunner = new ScheduleTaskRunner(store, programRuntimeService, preferencesStore,
                                                                   taskExecutorService);
      try {
        scheduleStore.updateLastRun(programId, programType, streamSizeSchedule.getName(),
                                    pollingInfo.getSize(), pollingInfo.getTimestamp(),
                                    new DatasetBasedStreamSizeScheduleStore.TransactionMethod() {
                                      @Override
                                      public void execute() throws Exception {
                                        LOG.info("About to start streamSizeSchedule {}", currentSchedule.getName());
                                        taskRunner.run(programId, ProgramType.valueOf(programType.name()),
                                                       new BasicArguments(argsBuilder.build()));
                                      }
                                    });
        lastRunSize = pollingInfo.getSize();
        lastRunTs = pollingInfo.getTimestamp();
      } catch (Throwable t) {
        LOG.error("Error when persisting last run information for schedule {} in store",
                  streamSizeSchedule.getName(), t);
      }
    }

    /**
     * @return true if we successfully suspended the schedule, false if it was already suspended
     */
    public synchronized boolean suspend() throws SchedulerException {
      if (active.compareAndSet(true, false)) {
        try {
          scheduleStore.suspend(programId, programType, streamSizeSchedule.getName());
        } catch (Throwable t) {
          // Roll back change
          active.set(true);
          throw new SchedulerException("Error when suspending schedule " + streamSizeSchedule.getName() + "in store",
                                       t);
        }
        return true;
      }
      return false;
    }

    /**
     * @return true if we successfully resumed the schedule, false if it was already active
     */
    public synchronized boolean resume() throws SchedulerException {
      if (active.compareAndSet(false, true)) {
        try {
          scheduleStore.resume(programId, programType, streamSizeSchedule.getName());
          return true;
        } catch (Throwable t) {
          // Roll back change
          active.set(false);
          throw new SchedulerException("Error when resuming schedule " + streamSizeSchedule.getName() + "in store",
                                       t);
        }
      }
      return false;
    }

    /**
     * Replace the {@link StreamSizeSchedule} of this task.
     */
    public synchronized void updateSchedule(StreamSizeSchedule schedule) throws SchedulerException {
      if (!schedule.equals(streamSizeSchedule)) {
        try {
          scheduleStore.updateSchedule(programId, programType, streamSizeSchedule.getName(), schedule);
        } catch (Throwable t) {
          throw new SchedulerException("Error when updating schedule " + streamSizeSchedule.getName() + "in store",
                                       t);
        }
        streamSizeSchedule = schedule;
      }
    }

    /**
     * Indicates whether this task should trigger the execution of the program, or not.
     *
     * @param newEstimateSize estimate of the stream size as of now
     * @return {@code true} if this task should trigger, {@code false} otherwise
     */
    public boolean shouldTriggerProgram(long newEstimateSize) {
      return active.get() && newEstimateSize >= basePollSize + toBytes(streamSizeSchedule.getDataTriggerMB());
    }

    /**
     * Reset the base polling counters - it happens when polling the stream using metrics shows less data than
     * the previous poll. This can only be due to metrics deletion or metric TTL.
     *
     * @param timestamp timestamp set as the new base for polling
     */
    public void reset(long timestamp) {
      basePollSize = 0L;
      basePollTs = timestamp;
    }
  }

  /**
>>>>>>> b4db63ce
   * Class representing the size of data present in a stream at a given time.
   */
  private final class StreamSize {
    private final long size;
    private final long timestamp;

    private StreamSize(long size, long timestamp) {
      this.size = size;
      this.timestamp = timestamp;
    }

    public long getSize() {
      return size;
    }

    public long getTimestamp() {
      return timestamp;
    }
  }
}<|MERGE_RESOLUTION|>--- conflicted
+++ resolved
@@ -31,19 +31,10 @@
 import co.cask.cdap.common.exception.NotFoundException;
 import co.cask.cdap.common.stream.notification.StreamSizeNotification;
 import co.cask.cdap.config.PreferencesStore;
-<<<<<<< HEAD
-import co.cask.cdap.data2.transaction.stream.StreamAdmin;
-import co.cask.cdap.internal.app.runtime.BasicArguments;
-import co.cask.cdap.internal.app.runtime.ProgramOptionConstants;
-import co.cask.cdap.internal.schedule.StreamSizeSchedule;
-import co.cask.cdap.notifications.feeds.NotificationFeedException;
-import co.cask.cdap.notifications.feeds.NotificationFeedNotFoundException;
-=======
 import co.cask.cdap.internal.app.runtime.BasicArguments;
 import co.cask.cdap.internal.app.runtime.ProgramOptionConstants;
 import co.cask.cdap.internal.app.runtime.schedule.store.DatasetBasedStreamSizeScheduleStore;
 import co.cask.cdap.internal.schedule.StreamSizeSchedule;
->>>>>>> b4db63ce
 import co.cask.cdap.notifications.service.NotificationContext;
 import co.cask.cdap.notifications.service.NotificationHandler;
 import co.cask.cdap.notifications.service.NotificationService;
@@ -54,12 +45,9 @@
 import com.google.common.collect.ImmutableList;
 import com.google.common.collect.ImmutableMap;
 import com.google.common.collect.Maps;
-<<<<<<< HEAD
-=======
 import com.google.common.util.concurrent.AbstractScheduledService;
 import com.google.common.util.concurrent.ListeningExecutorService;
 import com.google.common.util.concurrent.MoreExecutors;
->>>>>>> b4db63ce
 import com.google.inject.Inject;
 import com.google.inject.Singleton;
 import org.apache.twill.common.Cancellable;
@@ -77,18 +65,11 @@
 import java.util.concurrent.Executor;
 import java.util.concurrent.Executors;
 import java.util.concurrent.ScheduledExecutorService;
-<<<<<<< HEAD
-import java.util.concurrent.ScheduledFuture;
-=======
->>>>>>> b4db63ce
 import java.util.concurrent.TimeUnit;
 import java.util.concurrent.atomic.AtomicBoolean;
 import java.util.concurrent.atomic.AtomicInteger;
 import javax.annotation.Nonnull;
-<<<<<<< HEAD
-=======
 import javax.annotation.Nullable;
->>>>>>> b4db63ce
 
 /**
  * {@link Scheduler} that triggers program executions based on data availability in streams.
@@ -97,10 +78,7 @@
 public class StreamSizeScheduler implements Scheduler {
   private static final Logger LOG = LoggerFactory.getLogger(StreamSizeScheduler.class);
   private static final int STREAM_POLLING_THREAD_POOL_SIZE = 10;
-<<<<<<< HEAD
-=======
   private static final int POLLING_AFTER_NOTIFICATION_RETRY = 3;
->>>>>>> b4db63ce
 
   private final long pollingDelay;
   private final NotificationService notificationService;
@@ -108,10 +86,7 @@
   private final StoreFactory storeFactory;
   private final ProgramRuntimeService programRuntimeService;
   private final PreferencesStore preferencesStore;
-<<<<<<< HEAD
-=======
   private final DatasetBasedStreamSizeScheduleStore scheduleStore;
->>>>>>> b4db63ce
   private final ConcurrentMap<Id.Stream, StreamSubscriber> streamSubscribers;
 
   // Key is scheduleId
@@ -120,27 +95,18 @@
   private Store store;
   private Executor sendPollingInfoExecutor;
 
-<<<<<<< HEAD
+  // Used to schedule polling of a stream only after a certain time - the time after which the metrics are updated
+  private ScheduledExecutorService pollBookingExecutor;
+
   // Scheduled executor used to poll stream at regular intervals, by querying the metric system
   private ScheduledExecutorService streamPollingExecutor;
-=======
-  // Used to schedule polling of a stream only after a certain time - the time after which the metrics are updated
-  private ScheduledExecutorService pollBookingExecutor;
-
-  // Scheduled executor used to poll stream at regular intervals, by querying the metric system
-  private ScheduledExecutorService streamPollingExecutor;
 
   private ListeningExecutorService taskExecutorService;
->>>>>>> b4db63ce
 
   @Inject
   public StreamSizeScheduler(CConfiguration cConf, NotificationService notificationService, MetricStore metricStore,
                              StoreFactory storeFactory, ProgramRuntimeService programRuntimeService,
-<<<<<<< HEAD
-                             PreferencesStore preferencesStore) {
-=======
                              PreferencesStore preferencesStore, DatasetBasedStreamSizeScheduleStore scheduleStore) {
->>>>>>> b4db63ce
     this.pollingDelay = TimeUnit.SECONDS.toMillis(
       cConf.getLong(Constants.Notification.Stream.STREAM_SIZE_SCHEDULE_POLLING_DELAY));
     this.notificationService = notificationService;
@@ -148,32 +114,17 @@
     this.storeFactory = storeFactory;
     this.programRuntimeService = programRuntimeService;
     this.preferencesStore = preferencesStore;
-<<<<<<< HEAD
-=======
     this.scheduleStore = scheduleStore;
->>>>>>> b4db63ce
     this.streamSubscribers = Maps.newConcurrentMap();
     this.scheduleSubscribers = new ConcurrentSkipListMap<String, StreamSubscriber>();
     this.store = null;
   }
 
-<<<<<<< HEAD
-  public void start() {
-=======
   public void start() throws SchedulerException {
->>>>>>> b4db63ce
     sendPollingInfoExecutor = Executors.newCachedThreadPool(
       Threads.createDaemonThreadFactory("stream-size-scheduler-%d"));
     streamPollingExecutor = Executors.newScheduledThreadPool(STREAM_POLLING_THREAD_POOL_SIZE,
                                                              Threads.createDaemonThreadFactory("stream-polling-%d"));
-<<<<<<< HEAD
-  }
-
-  public void stop() {
-    streamPollingExecutor.shutdownNow();
-    for (StreamSubscriber subscriber : streamSubscribers.values()) {
-      subscriber.cancel();
-=======
     pollBookingExecutor = Executors.newSingleThreadScheduledExecutor(
       Threads.createDaemonThreadFactory("polling-booking-executor"));
     taskExecutorService = MoreExecutors.listeningDecorator(
@@ -245,7 +196,6 @@
     }
     if (taskExecutorService != null) {
       taskExecutorService.shutdownNow();
->>>>>>> b4db63ce
     }
   }
 
@@ -255,15 +205,6 @@
     Preconditions.checkArgument(schedule instanceof StreamSizeSchedule,
                                 "Schedule should be of type StreamSizeSchedule");
     StreamSizeSchedule streamSizeSchedule = (StreamSizeSchedule) schedule;
-<<<<<<< HEAD
-    schedule(program, programType, streamSizeSchedule, true, -1, -1, true);
-  }
-
-  /**
-   * Handle a new {@link StreamSizeSchedule} object in this scheduler.
-   *
-   * @param program Program that needs to be run
-=======
     StreamSubscriber streamSubscriber = streamSubscriberForSchedule(program, streamSizeSchedule);
 
     // Add the scheduleTask to the StreamSubscriber
@@ -277,7 +218,6 @@
    * Handle a {@link StreamSizeSchedule} object coming from the persistent store in this scheduler.
    *
    * @param program program that needs to be run
->>>>>>> b4db63ce
    * @param programType type of program
    * @param streamSizeSchedule Schedule with which the program runs
    * @param active {@code true} if this schedule is active, {@code false} otherwise
@@ -287,43 +227,6 @@
    *                     or -1 if it never happened yet
    * @param basePollTs timestamp, in milliseconds, which matches the time at which {@code basePollSize} was computed.
    *                   -1 indicates to start counting from the current timestamp
-<<<<<<< HEAD
-   * @param persist {@code true} if this schedule should be persisted in the persistent store containing the
-   *                stream size schedules, {@code false} otherwise
-   */
-  private void schedule(Id.Program program, SchedulableProgramType programType, StreamSizeSchedule streamSizeSchedule,
-                        boolean active, long basePollSize, long basePollTs, boolean persist) throws SchedulerException {
-    // Create a new StreamSubscriber, if one doesn't exist for the stream passed in the schedule
-    Id.Stream streamId = Id.Stream.from(program.getNamespaceId(), streamSizeSchedule.getStreamName());
-    StreamSubscriber streamSubscriber = streamSubscribers.get(streamId);
-    if (streamSubscriber == null) {
-      streamSubscriber = new StreamSubscriber(streamId);
-      StreamSubscriber previous = streamSubscribers.putIfAbsent(streamId, streamSubscriber);
-      if (previous == null) {
-        try {
-          streamSubscriber.start();
-        } catch (NotificationFeedException e) {
-          streamSubscribers.remove(streamId);
-          LOG.error("Notification feed error for streamSizeSchedule {}", streamSizeSchedule);
-          throw new SchedulerException(e);
-        } catch (NotificationFeedNotFoundException e) {
-          streamSubscribers.remove(streamId);
-          LOG.error("Notification feed does not exist for streamSizeSchedule {}", streamSizeSchedule);
-          throw new SchedulerException(e);
-        }
-      } else {
-        streamSubscriber = previous;
-      }
-    }
-
-    // Add the scheduleTask to the StreamSubscriber
-    if (streamSubscriber.createScheduleTask(program, programType, streamSizeSchedule,
-                                            active, basePollSize, basePollTs, persist)) {
-      scheduleSubscribers.put(AbstractSchedulerService.scheduleIdFor(program, programType,
-                                                                     streamSizeSchedule.getName()),
-                              streamSubscriber);
-    }
-=======
    * @param lastRunSize size, in bytes, seen during the last execution of the {@code program}, or -1 if it never
    *                    happened yet
    * @param lastRunTs timestamp, in milliseconds, at which the {@code lastRunSize} was computed. -1 indicates that
@@ -341,7 +244,6 @@
     scheduleSubscribers.put(AbstractSchedulerService.scheduleIdFor(program, programType,
                                                                    streamSizeSchedule.getName()),
                             streamSubscriber);
->>>>>>> b4db63ce
   }
 
   @Override
@@ -365,12 +267,7 @@
     char endChar = (char) (startChar + 1);
     String programScheduleId = AbstractSchedulerService.programIdFor(program, programType);
     return ImmutableList.copyOf(scheduleSubscribers.subMap(String.format("%s%c", programScheduleId, startChar),
-<<<<<<< HEAD
-                                                           String.format("%s%c", programScheduleId, endChar))
-                                  .keySet());
-=======
                                                            String.format("%s%c", programScheduleId, endChar)).keySet());
->>>>>>> b4db63ce
   }
 
   @Override
@@ -406,18 +303,6 @@
     if (subscriber == null) {
       throw new ScheduleNotFoundException(schedule.getName());
     }
-<<<<<<< HEAD
-
-    if (!streamSizeSchedule.getStreamName().equals(subscriber.getStreamId().getName())) {
-      // For a change of stream, it's okay to delete the schedule and recreate it
-      try {
-        deleteSchedule(program, programType, schedule.getName());
-      } catch (NotFoundException e) {
-        // It can happen that the schedule was deleted while being updated. In which case, the update action
-        // came first and we still want to create it
-        LOG.warn("Schedule {} deleted while being updated", schedule.getName(), e);
-      }
-=======
 
     if (!streamSizeSchedule.getStreamName().equals(subscriber.getStreamId().getName())) {
       // For a change of stream, it's okay to delete the schedule and recreate it
@@ -426,7 +311,6 @@
       // not found exception
       deleteSchedule(program, programType, schedule.getName());
 
->>>>>>> b4db63ce
       schedule(program, programType, schedule);
     } else {
       // The subscriber will take care of updating the data trigger
@@ -481,610 +365,6 @@
     } else {
       return ScheduleState.NOT_FOUND;
     }
-<<<<<<< HEAD
-  }
-
-  private synchronized Store getStore() {
-    if (store == null) {
-      store = storeFactory.create();
-    }
-    return store;
-  }
-
-  /**
-   * One instance of this class contains a list of {@link StreamSizeSchedule}s, which are all interested
-   * in the same stream. This instance subscribes to the size notification of the stream, and polls the
-   * stream for its size whenever the schedules it references need the information.
-   * The {@link StreamSizeScheduler} communicates with this class, which in turn communicates to the schedules
-   * it contains to perform operations on the schedules - suspend, resume, etc.
-   */
-  private final class StreamSubscriber implements NotificationHandler<StreamSizeNotification>, Cancellable {
-    // Key is the schedule ID
-    private final ConcurrentMap<String, StreamSizeScheduleTask> scheduleTasks;
-    private final Id.Stream streamId;
-    private final AtomicInteger activeTasks;
-
-    private Cancellable notificationSubscription;
-    private ScheduledFuture<?> scheduledPolling;
-    private StreamSizeNotification lastNotification;
-    private StreamSizeNotification lastPollingInfo;
-
-    private StreamSubscriber(Id.Stream streamId) {
-      this.streamId = streamId;
-      this.scheduleTasks = Maps.newConcurrentMap();
-      this.activeTasks = new AtomicInteger(0);
-    }
-
-    public void start() throws NotificationFeedException, NotificationFeedNotFoundException {
-      notificationSubscription = notificationService.subscribe(getFeed(), this, sendPollingInfoExecutor);
-    }
-
-    @Override
-    public void cancel() {
-      if (scheduledPolling != null) {
-        scheduledPolling.cancel(true);
-      }
-      if (notificationSubscription != null) {
-        notificationSubscription.cancel();
-      }
-    }
-
-    /**
-     * Add a new scheduling task based on the data received by the stream referenced by {@code this} object.
-     * @return {@code true} if the task was created successfully, {@code false} if it already exists
-     */
-    public boolean createScheduleTask(Id.Program programId, SchedulableProgramType programType,
-                                      StreamSizeSchedule streamSizeSchedule, boolean active,
-                                      long baseRunSize, long baseRunTs, boolean persist) throws SchedulerException {
-      final StreamSizeScheduleTask newTask = new StreamSizeScheduleTask(programId, programType, streamSizeSchedule);
-      synchronized (this) {
-        StreamSizeScheduleTask previous =
-          scheduleTasks.putIfAbsent(AbstractSchedulerService.scheduleIdFor(programId, programType,
-                                                                           streamSizeSchedule.getName()),
-                                    newTask);
-        if (previous != null) {
-          // We cannot replace an existing schedule - that functionality is not wanted - yet
-          return false;
-        }
-
-        if (active) {
-          activeTasks.incrementAndGet();
-        }
-      }
-
-      // Initialize the schedule task
-      if (baseRunSize == -1 && baseRunTs == -1) {
-        // This is the first time that we schedule this task - ie it was not in the schedule store
-        // before. Hence we set the base info properly by polling the stream
-        try {
-          StreamSize streamSize = queryStreamEventsSize();
-          cancelPollingAndScheduleNext();
-          newTask.startSchedule(streamSize.getSize(), streamSize.getTimestamp(), active, persist);
-          if (lastPollingInfo == null || lastPollingInfo.getTimestamp() < streamSize.getTimestamp()) {
-            lastPollingInfo = new StreamSizeNotification(streamSize.getTimestamp(), streamSize.getSize());
-          }
-          sendPollingInfoToActiveTasks(lastPollingInfo);
-        } catch (IOException e) {
-          // Polling should not fail - the whole logic of stream size schedules relies on it
-          throw new SchedulerException("Polling could not be performed on stream " + streamSizeSchedule.getStreamName(),
-                                       e);
-        }
-      } else {
-        newTask.startSchedule(baseRunSize, baseRunTs, active, persist);
-        if (active) {
-          // We send the last up to date information to the schedule task
-          if (lastNotification == null && lastPollingInfo != null ||
-            lastNotification != null && lastPollingInfo != null &&
-              lastPollingInfo.getTimestamp() >= lastNotification.getTimestamp()) {
-            // We notify the task of a polling info in the executor so that its execution
-            // is not part of the synchronize block
-            sendPollingInfoExecutor.execute(new Runnable() {
-              @Override
-              public void run() {
-                newTask.receivedPollingInformation(lastPollingInfo);
-              }
-            });
-          } else if (lastNotification != null) {
-            sendNotificationToTask(lastNotification, newTask);
-          }
-        }
-      }
-      return true;
-    }
-
-    /**
-     * Suspend a scheduling task that is based on the data received by the stream referenced by {@code this} object.
-     */
-    public synchronized void suspendScheduleTask(Id.Program programId, SchedulableProgramType programType,
-                                                 String scheduleName) throws ScheduleNotFoundException {
-      String scheduleId = AbstractSchedulerService.scheduleIdFor(programId, programType, scheduleName);
-      StreamSizeScheduleTask task = scheduleTasks.get(scheduleId);
-      if (task == null) {
-        throw new ScheduleNotFoundException(scheduleName);
-      }
-      if (task.suspend()) {
-        activeTasks.decrementAndGet();
-      }
-    }
-
-    /**
-     * Resume a scheduling task that is based on the data received by the stream referenced by {@code this} object.
-     */
-    public void resumeScheduleTask(Id.Program programId, SchedulableProgramType programType,
-                                                String scheduleName) throws ScheduleNotFoundException {
-      final StreamSizeScheduleTask task;
-      synchronized (this) {
-        String scheduleId = AbstractSchedulerService.scheduleIdFor(programId, programType, scheduleName);
-        task = scheduleTasks.get(scheduleId);
-        if (task == null) {
-          throw new ScheduleNotFoundException(scheduleName);
-        }
-        if (!task.resume()) {
-          return;
-        }
-        if (activeTasks.incrementAndGet() == 1) {
-          // There were no active tasks until then, that means polling the stream was disabled.
-          // We need to check if it is necessary to poll the stream at this time, if the last
-          // notification received was too long ago, or if there is no last seen notification
-          if (lastPollingInfo == null ||
-            (lastPollingInfo.getTimestamp() + pollingDelay <= System.currentTimeMillis())) {
-            // Resume stream polling
-            cancelPollingAndScheduleNext();
-            try {
-              StreamSize streamSize = queryStreamEventsSize();
-              cancelPollingAndScheduleNext();
-              lastPollingInfo = new StreamSizeNotification(streamSize.getTimestamp(), streamSize.getSize());
-            } catch (IOException e) {
-              LOG.debug("Ignoring stream events size polling after resuming schedule {} due to error",
-                        scheduleName, e);
-            }
-          }
-        }
-      }
-
-      // We need to send the last up to date information to the schedule task
-      // We know at least here that lastPollingInfo is not null, since we updated it in the synchronized block
-      if (lastNotification == null || lastPollingInfo.getTimestamp() >= lastNotification.getTimestamp()) {
-        sendPollingInfoExecutor.execute(new Runnable() {
-          @Override
-          public void run() {
-            task.receivedPollingInformation(lastPollingInfo);
-          }
-        });
-      } else {
-        sendNotificationToTask(lastNotification, task);
-      }
-    }
-
-    /**
-     * Updates the task of this {@link StreamSubscriber} that has the same ID as the given {@code schedule}
-     * with the new schedule.
-     */
-    public synchronized void updateScheduleTask(Id.Program program, SchedulableProgramType programType,
-                                                StreamSizeSchedule schedule)
-      throws ScheduleNotFoundException {
-      String scheduleId = AbstractSchedulerService.scheduleIdFor(program, programType, schedule.getName());
-      final StreamSizeScheduleTask scheduleTask = scheduleTasks.get(scheduleId);
-      if (scheduleTask == null) {
-        throw new ScheduleNotFoundException(schedule.getName());
-      }
-      scheduleTask.updateSchedule(schedule);
-
-      // We need to send the last up to date information to the schedule task
-      if (lastNotification == null && lastPollingInfo != null ||
-        lastNotification != null && lastPollingInfo != null &&
-          lastPollingInfo.getTimestamp() >= lastNotification.getTimestamp()) {
-        // We notify the task of a polling info in the executor so that its execution
-        // is not part of the synchronize block
-        sendPollingInfoExecutor.execute(new Runnable() {
-          @Override
-          public void run() {
-            scheduleTask.receivedPollingInformation(lastPollingInfo);
-          }
-        });
-      } else if (lastNotification != null) {
-        sendNotificationToTask(lastNotification, scheduleTask);
-      }
-    }
-
-    /**
-     * Delete a scheduling task that is based on the data received by the stream referenced by {@code this} object.
-     */
-    public synchronized void deleteSchedule(Id.Program programId, SchedulableProgramType programType,
-                                            String scheduleName) throws ScheduleNotFoundException {
-      String scheduleId = AbstractSchedulerService.scheduleIdFor(programId, programType, scheduleName);
-      StreamSizeScheduleTask scheduleTask = scheduleTasks.remove(scheduleId);
-      if (scheduleTask == null) {
-        throw new ScheduleNotFoundException(scheduleName);
-      }
-      if (scheduleTask.isActive()) {
-        activeTasks.decrementAndGet();
-      }
-    }
-
-    /**
-     * Get the status a scheduling task that is based on the data received by the stream referenced by {@code this}
-     * object.
-     */
-    public ScheduleState scheduleTaskState(Id.Program programId, SchedulableProgramType programType,
-                                           String scheduleName) {
-      StreamSizeScheduleTask task = scheduleTasks.get(AbstractSchedulerService.scheduleIdFor(programId, programType,
-                                                                                             scheduleName));
-      if (task == null) {
-        return ScheduleState.NOT_FOUND;
-      }
-      return task.isActive() ? ScheduleState.SCHEDULED : ScheduleState.SUSPENDED;
-    }
-
-    public Id.Stream getStreamId() {
-      return streamId;
-    }
-
-    @Override
-    public Type getNotificationFeedType() {
-      return StreamSizeNotification.class;
-    }
-
-    @Override
-    public void received(StreamSizeNotification notification, NotificationContext notificationContext) {
-      // We only pass the stream size notification to the schedule tasks if the notification
-      // came after the last seen notification
-      boolean send = false;
-      if (lastNotification == null || notification.getTimestamp() > lastNotification.getTimestamp()) {
-        send = true;
-        lastNotification = notification;
-      }
-      if (send) {
-        if (activeTasks.get() > 0) {
-          cancelPollingAndScheduleNext();
-        }
-        sendNotificationToActiveTasks(notification);
-      }
-    }
-
-    /**
-     * Send a {@link StreamSizeNotification} built using information from the stream metrics to all the active
-     * {@link StreamSizeSchedule} referenced by this object.
-     */
-    private void sendPollingInfoToActiveTasks(final StreamSizeNotification pollingInfo) {
-      lastPollingInfo = pollingInfo;
-      for (final StreamSizeScheduleTask task : scheduleTasks.values()) {
-        if (!task.isActive()) {
-          continue;
-        }
-        sendPollingInfoExecutor.execute(new Runnable() {
-          @Override
-          public void run() {
-            // Here we send the lastPollingInfo - it may have been updated since and not be equal to pollingInfo anymore
-            // We want to send the task the last updated info. pollingInfo is not out of date.
-            task.receivedPollingInformation(lastPollingInfo);
-          }
-        });
-      }
-    }
-
-    /**
-     * Send a notification to one {@link StreamSizeScheduleTask}. It the task requests a polling after seeing the
-     * {@code notification}, this method performs it and sends the result to all active tasks.
-     */
-    private void sendNotificationToTask(StreamSizeNotification notification, StreamSizeScheduleTask task) {
-      if (task.receivedNotification(notification)) {
-        try {
-          StreamSize streamSize = queryStreamEventsSize();
-          cancelPollingAndScheduleNext();
-          sendPollingInfoToActiveTasks(new StreamSizeNotification(streamSize.getTimestamp(), streamSize.getSize()));
-        } catch (IOException e) {
-          LOG.warn("Could not poll stream {} size using metrics", streamId, e);
-        }
-      }
-    }
-
-    /**
-     * Send a {@link StreamSizeNotification} coming from the notification service to all the active
-     * {@link StreamSizeSchedule} referenced by this object. If one of the active tasks requests a polling
-     * after seeing that notification, that method performs it and sends the result to all active tasks.
-     */
-    private void sendNotificationToActiveTasks(StreamSizeNotification notification) {
-      boolean triggerPolling = false;
-      for (final StreamSizeScheduleTask task : scheduleTasks.values()) {
-        if (!task.isActive()) {
-          continue;
-        }
-        triggerPolling = triggerPolling | task.receivedNotification(notification);
-      }
-      if (triggerPolling) {
-        try {
-          StreamSize streamSize = queryStreamEventsSize();
-          cancelPollingAndScheduleNext();
-          sendPollingInfoToActiveTasks(new StreamSizeNotification(streamSize.getTimestamp(), streamSize.getSize()));
-        } catch (IOException e) {
-          LOG.warn("Could not poll stream {} size using metrics", streamId, e);
-        }
-      }
-    }
-
-    private Id.NotificationFeed getFeed() {
-      return new Id.NotificationFeed.Builder()
-        .setNamespaceId(streamId.getNamespaceId())
-        .setCategory(Constants.Notification.Stream.STREAM_FEED_CATEGORY)
-        .setName(String.format("%sSize", streamId.getName()))
-        .build();
-    }
-
-    /**
-     * Cancel the currently scheduled stream size polling task, and reschedule one for later. Polling the stream
-     * should only be performed when no information about the stream is received in a certain delay. When receiving
-     * a notification or polling the stream arbitrarily, this method should be called to reschedule the polling
-     * task only for a later time.
-     */
-    private synchronized void cancelPollingAndScheduleNext() {
-      if (scheduledPolling != null) {
-        // This method might be called from the run method defined in the below Runnable - in which case
-        // this scheduledPolling would in fact be active. Hence we don't want to interrupt the active schedulePolling
-        // future by passing true to the cancel method
-        scheduledPolling.cancel(false);
-      }
-
-      // Regardless of whether cancelling was successful, we still want to schedule the next polling
-      scheduledPolling = streamPollingExecutor.schedule(createPollingRunnable(), pollingDelay, TimeUnit.MILLISECONDS);
-    }
-
-    /**
-     * @return a runnable that uses the {@link StreamAdmin} to poll the stream size, and creates a fake notification
-     *         with that size, so that this information can be treated as if it came from a real notification.
-     */
-    private Runnable createPollingRunnable() {
-      return new Runnable() {
-        @Override
-        public void run() {
-          // We only perform polling if at least one scheduleTask is active
-          if (activeTasks.get() > 0) {
-            try {
-              StreamSize streamSize = queryStreamEventsSize();
-              cancelPollingAndScheduleNext();
-              sendPollingInfoToActiveTasks(new StreamSizeNotification(streamSize.getTimestamp(), streamSize.getSize()));
-            } catch (IOException e) {
-              LOG.debug("Ignoring stream events size polling after error", e);
-            }
-          }
-        }
-      };
-    }
-
-    /**
-     * Query the metrics system to get the size of events ingested by a stream.
-     * All calls to this method should be followed by a call to {@link #cancelPollingAndScheduleNext}.
-     *
-     * @return size of events ingested by the stream so far, queried using the metric system
-     */
-    private StreamSize queryStreamEventsSize() throws IOException {
-      MetricDataQuery metricDataQuery = new MetricDataQuery(
-        0L, TimeUnit.MILLISECONDS.toSeconds(System.currentTimeMillis()),
-        Integer.MAX_VALUE, "system.collect.bytes",
-        MetricType.COUNTER,
-        ImmutableMap.of(Constants.Metrics.Tag.NAMESPACE, streamId.getNamespaceId(),
-                        Constants.Metrics.Tag.STREAM, streamId.getName()),
-        ImmutableList.<String>of()
-      );
-
-      try {
-        Collection<MetricTimeSeries> metrics = metricStore.query(metricDataQuery);
-        if (metrics == null || metrics.isEmpty()) {
-          // Data is not yet available, which means no data has been ingested by the stream yet
-          return new StreamSize(0L, System.currentTimeMillis());
-        }
-
-        MetricTimeSeries metric = metrics.iterator().next();
-        List<TimeValue> timeValues = metric.getTimeValues();
-        if (timeValues == null || timeValues.size() != 1) {
-          throw new IOException("Should collect exactly one time value");
-        }
-        TimeValue timeValue = timeValues.get(0);
-        // The metric store gives us 0 as the timestamp, hence we cannot use it here
-        return new StreamSize(timeValue.getValue(), System.currentTimeMillis());
-      } catch (Exception e) {
-        Throwables.propagateIfInstanceOf(e, IOException.class);
-        throw new IOException(e);
-      }
-    }
-  }
-
-  /**
-   * Wrapper around a {@link StreamSizeSchedule} which will run a program whenever it receives enough
-   * data from a stream, via notifications.
-   */
-  private final class StreamSizeScheduleTask {
-    private final Id.Program programId;
-    private final SchedulableProgramType programType;
-    private final AtomicBoolean active;
-    private StreamSizeSchedule streamSizeSchedule;
-
-    // Indicates that a notification has been received, that required
-    // a polling to recalibrate the notification base counter
-    private final AtomicBoolean recalibrationNeeded;
-
-    // Size, in bytes, given by the notification which serves as a base when comparing notifications
-    private long baseNotificationSize;
-    // Size, in bytes, given by the last received notification
-    private long lastNotificationSize;
-
-    // Size, in bytes, given by the polling info which serves as a base when comparing polling info
-    private long basePollSize;
-    // Time, in milliseconds, when the previous attribute was computed
-    private long basePollTs;
-
-    // Size, in bytes, of the stream at the last recorded execution
-    private long lastRunSize;
-    // Logical time, in milliseconds, of the last recorded execution
-    private long lastRunTs;
-
-    private StreamSizeScheduleTask(Id.Program programId, SchedulableProgramType programType,
-                                   StreamSizeSchedule streamSizeSchedule) {
-      this.programId = programId;
-      this.programType = programType;
-      this.streamSizeSchedule = streamSizeSchedule;
-      this.active = new AtomicBoolean(false);
-      this.recalibrationNeeded = new AtomicBoolean(false);
-    }
-
-    /**
-     * Start a stream size schedule task.
-     *
-     * @param basePollSize base size of the stream to start counting from. This info comes from polling the stream
-     * @param basePollTs time at which the {@code basePollSize} was obtained
-     * @param active {@code true} if the schedule is active, {@code false} if it is suspended
-     * @param persist {@code true} if this information should be persisted, {@code false} otherwise
-     */
-    public void startSchedule(long basePollSize, long basePollTs, boolean active, boolean persist) {
-      LOG.debug("Starting schedule {} with basePollSize {}, basePollTs {}, active {}. Should be persisted: {}",
-                streamSizeSchedule.getName(), basePollSize, basePollTs, active, persist);
-      this.basePollSize = basePollSize;
-      this.basePollTs = basePollTs;
-      this.baseNotificationSize = -1;
-      this.lastNotificationSize = -1;
-      this.lastRunSize = -1;
-      this.lastRunTs = -1;
-      this.active.set(active);
-    }
-
-    public boolean isActive() {
-      return active.get();
-    }
-
-    /**
-     * Received stream size information coming from the notification service. We are guaranteed to receive
-     * notifications in chronological order.
-     *
-     * @param notification {@link StreamSizeNotification} info that came from the notification service
-     * @return {@code true} if the stream should be polled to get more accurate info on it. {@code false} if we
-     *         don't need to
-     */
-    public boolean receivedNotification(@Nonnull StreamSizeNotification notification) {
-      Preconditions.checkNotNull(notification);
-      if (!active.get()) {
-        return false;
-      }
-
-      synchronized (this) {
-        long tmpLastNotificationSize = lastNotificationSize;
-        lastNotificationSize = notification.getSize();
-        if (tmpLastNotificationSize == -1 ||
-          baseNotificationSize != -1 &&
-            notification.getSize() >= baseNotificationSize + toBytes(streamSizeSchedule.getDataTriggerMB())) {
-          // Trigger polling of stream, so that we can recalibrate the base notification size in the
-          // receivedPollingInformation method
-          recalibrationNeeded.set(true);
-          return true;
-        }
-      }
-      // In the case where lastNotificationSize != -1 but baseNotificationSize == -1,
-      // there is nothing to do, because the previous condition lastNotificationSize == -1
-      // has already been met at an earlier time, and we are waiting for a polling now to
-      // recalibrate the base notification size
-      return false;
-    }
-
-    /**
-     * Received stream size information coming from polling.
-     *
-     * @param pollingInfo {@link StreamSizeNotification} info that came from polling the stream using metrics
-     */
-    public void receivedPollingInformation(@Nonnull StreamSizeNotification pollingInfo) {
-      Preconditions.checkNotNull(pollingInfo);
-      if (!active.get()) {
-        return;
-      }
-
-      StreamSizeSchedule currentSchedule;
-      ImmutableMap.Builder<String, String> argsBuilder = ImmutableMap.builder();
-      synchronized (this) {
-        if (pollingInfo.getSize() < basePollSize) {
-          // Polling the stream showed less data, that means something bad happened to metrics:
-          // either it has TTLed, or has been deleted. In any case, we can't do much but to reset
-          // the base poll size to the last know info
-          basePollSize = pollingInfo.getSize();
-          LOG.warn("Size metric has decreased for stream {}. Scheduling logic for schedule '{}' will " +
-                     "restart from size {}",
-                   streamSizeSchedule.getStreamName(), streamSizeSchedule.getName(), basePollSize);
-
-          // Reset the notification logic now
-          lastNotificationSize = -1;
-          baseNotificationSize = -1;
-          recalibrationNeeded.set(false);
-          return;
-        }
-
-        long dataTriggerBytes = toBytes(streamSizeSchedule.getDataTriggerMB());
-        long delta = pollingInfo.getSize() - basePollSize;
-        if (recalibrationNeeded.compareAndSet(true, false)) {
-          Preconditions.checkArgument(lastNotificationSize != -1,
-                                      "Recalibration required, last notification should exist");
-          // We recalibrate the base notification to be:
-          // last notification minus the delta observed between the current polling info and the base polling info
-          baseNotificationSize = Math.max(0L, lastNotificationSize - (delta % dataTriggerBytes));
-        }
-
-        if (delta < dataTriggerBytes) {
-          return;
-        }
-
-        currentSchedule = streamSizeSchedule;
-        basePollSize = pollingInfo.getSize();
-        basePollTs = pollingInfo.getTimestamp();
-
-        argsBuilder.put(ProgramOptionConstants.SCHEDULE_NAME, streamSizeSchedule.getName());
-        argsBuilder.put(ProgramOptionConstants.LOGICAL_START_TIME, Long.toString(pollingInfo.getTimestamp()));
-        argsBuilder.put(ProgramOptionConstants.RUN_DATA_SIZE, Long.toString(pollingInfo.getSize()));
-        argsBuilder.put(ProgramOptionConstants.RUN_BASE_COUNT_TIME, Long.toString(basePollTs));
-        argsBuilder.put(ProgramOptionConstants.RUN_BASE_COUNT_SIZE, Long.toString(basePollSize));
-
-        if (lastRunSize != -1 && lastRunTs != -1) {
-          argsBuilder.put(ProgramOptionConstants.PAST_RUN_LOGICAL_START_TIME, Long.toString(lastRunTs));
-          argsBuilder.put(ProgramOptionConstants.PAST_RUN_DATA_SIZE, Long.toString(lastRunSize));
-        }
-      }
-
-      ScheduleTaskRunner taskRunner = new ScheduleTaskRunner(getStore(), programRuntimeService, preferencesStore);
-      try {
-        LOG.info("About to start streamSizeSchedule {}", currentSchedule.getName());
-        taskRunner.run(programId, ProgramType.valueOf(programType.name()), new BasicArguments(argsBuilder.build()));
-        lastRunSize = pollingInfo.getSize();
-        lastRunTs = pollingInfo.getTimestamp();
-      } catch (TaskExecutionException e) {
-        // Note: in case of a failure, we don't reset the base information. We still act as if it was a success
-        // and start counting again from the size of that failed run
-        LOG.error("Execution exception while running streamSizeSchedule {}", currentSchedule.getName(), e);
-      }
-    }
-
-    /**
-     * @return true if we successfully suspended the schedule, false if it was already suspended
-     */
-    public boolean suspend() {
-      return active.compareAndSet(true, false);
-    }
-
-    /**
-     * @return true if we successfully resumed the schedule, false if it was already active
-     */
-    public boolean resume() {
-      return active.compareAndSet(false, true);
-    }
-
-    /**
-     * Replace the {@link StreamSizeSchedule} of this task.
-     */
-    public synchronized void updateSchedule(StreamSizeSchedule schedule) {
-      streamSizeSchedule = schedule;
-    }
-
-    private long toBytes(int mb) {
-      return ((long) mb) * 1024 * 1024;
-    }
-  }
-
-  /**
-=======
   }
 
   /**
@@ -1774,7 +1054,6 @@
   }
 
   /**
->>>>>>> b4db63ce
    * Class representing the size of data present in a stream at a given time.
    */
   private final class StreamSize {
