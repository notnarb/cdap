--- conflicted
+++ resolved
@@ -211,11 +211,7 @@
 
     Location artifactLocation = Locations.toLocation(artifactFile);
     try (CloseableClassLoader parentClassLoader = artifactClassLoaderFactory.createClassLoader(artifactLocation)) {
-<<<<<<< HEAD
-      ArtifactClasses artifactClasses = artifactInspector.inspectArtifact(artifactId, artifactFile, parentClassLoader);
-=======
       ArtifactClasses artifactClasses = inspectArtifact(artifactId, artifactFile, null, parentClassLoader);
->>>>>>> df7b864c
       validatePluginSet(artifactClasses.getPlugins());
       ArtifactMeta meta = new ArtifactMeta(artifactClasses, ImmutableSet.<ArtifactRange>of());
       return artifactStore.write(artifactId, meta, Files.newInputStreamSupplier(artifactFile));
