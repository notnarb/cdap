/*
 * Copyright © 2014-2017 Cask Data, Inc.
 *
 * Licensed under the Apache License, Version 2.0 (the "License"); you may not
 * use this file except in compliance with the License. You may obtain a copy of
 * the License at
 *
 * http://www.apache.org/licenses/LICENSE-2.0
 *
 * Unless required by applicable law or agreed to in writing, software
 * distributed under the License is distributed on an "AS IS" BASIS, WITHOUT
 * WARRANTIES OR CONDITIONS OF ANY KIND, either express or implied. See the
 * License for the specific language governing permissions and limitations under
 * the License.
 */

package io.cdap.cdap.internal.app.deploy.pipeline;

import com.google.common.collect.ImmutableList;
import io.cdap.cdap.app.program.ProgramDescriptor;

import java.util.List;

/**
 * Represents information of an application and all programs inside it that is undergoing deployment.
 */
public class ApplicationWithPrograms extends ApplicationDeployable {

  private final List<ProgramDescriptor> programDescriptors;

  public ApplicationWithPrograms(ApplicationDeployable applicationDeployable,
                                 Iterable<? extends ProgramDescriptor> programDescriptors) {
    super(applicationDeployable.getArtifactId(), applicationDeployable.getArtifactLocation(),
          applicationDeployable.getApplicationId(), applicationDeployable.getSpecification(),
          applicationDeployable.getExistingAppSpec(), applicationDeployable.getApplicationDeployScope(),
          applicationDeployable.getApplicationClass(), applicationDeployable.getOwnerPrincipal(),
          applicationDeployable.canUpdateSchedules(), applicationDeployable.getSystemTables(),
          applicationDeployable.getMetadata(), applicationDeployable.getChangeSummary(),
<<<<<<< HEAD
          applicationDeployable.getAuthor(), applicationDeployable.getParentVersion());
=======
          applicationDeployable.getAuthor());
>>>>>>> 826cc3a3
    this.programDescriptors = ImmutableList.copyOf(programDescriptors);
  }

  /**
   * Returns a list of {@link ProgramDescriptor} for programs inside the application being deployed.
   */
  public Iterable<ProgramDescriptor> getPrograms() {
    return programDescriptors;
  }
}<|MERGE_RESOLUTION|>--- conflicted
+++ resolved
@@ -36,11 +36,7 @@
           applicationDeployable.getApplicationClass(), applicationDeployable.getOwnerPrincipal(),
           applicationDeployable.canUpdateSchedules(), applicationDeployable.getSystemTables(),
           applicationDeployable.getMetadata(), applicationDeployable.getChangeSummary(),
-<<<<<<< HEAD
-          applicationDeployable.getAuthor(), applicationDeployable.getParentVersion());
-=======
           applicationDeployable.getAuthor());
->>>>>>> 826cc3a3
     this.programDescriptors = ImmutableList.copyOf(programDescriptors);
   }
 
