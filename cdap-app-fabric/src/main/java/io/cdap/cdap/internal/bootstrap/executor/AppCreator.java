/*
 * Copyright © 2018-2019 Cask Data, Inc.
 *
 * Licensed under the Apache License, Version 2.0 (the "License"); you may not
 * use this file except in compliance with the License. You may obtain a copy of
 * the License at
 *
 * http://www.apache.org/licenses/LICENSE-2.0
 *
 * Unless required by applicable law or agreed to in writing, software
 * distributed under the License is distributed on an "AS IS" BASIS, WITHOUT
 * WARRANTIES OR CONDITIONS OF ANY KIND, either express or implied. See the
 * License for the specific language governing permissions and limitations under
 * the License.
 *
 */

package io.cdap.cdap.internal.bootstrap.executor;

import com.google.gson.Gson;
import com.google.gson.JsonObject;
import com.google.inject.Inject;
import io.cdap.cdap.api.artifact.ArtifactSummary;
import io.cdap.cdap.api.dataset.DatasetManagementException;
import io.cdap.cdap.api.retry.RetryableException;
import io.cdap.cdap.common.ApplicationNotFoundException;
import io.cdap.cdap.common.InvalidArtifactException;
import io.cdap.cdap.common.NotFoundException;
import io.cdap.cdap.internal.app.services.ApplicationLifecycleService;
import io.cdap.cdap.proto.artifact.AppRequest;
import io.cdap.cdap.proto.id.ApplicationId;
import io.cdap.cdap.proto.id.KerberosPrincipalId;
import io.cdap.cdap.proto.id.NamespaceId;
import io.cdap.cdap.security.spi.authorization.UnauthorizedException;

import java.util.Collections;

/**
 * Creates an application if it doesn't already exist.
 */
public class AppCreator extends BaseStepExecutor<AppCreator.Arguments> {
  private static final Gson GSON = new Gson();
  private final ApplicationLifecycleService appLifecycleService;

  @Inject
  AppCreator(ApplicationLifecycleService appLifecycleService) {
    this.appLifecycleService = appLifecycleService;
  }

  @Override
  public void execute(Arguments arguments) throws Exception {
    ApplicationId appId = arguments.getId();
    ArtifactSummary artifactSummary = arguments.getArtifact();

    if (appExists(appId) && !arguments.overwrite) {
      return;
    }

    KerberosPrincipalId ownerPrincipalId =
      arguments.getOwnerPrincipal() == null ? null : new KerberosPrincipalId(arguments.getOwnerPrincipal());

    // if we don't null check, it gets serialized to "null"
    String configString = arguments.getConfig() == null ? null : GSON.toJson(arguments.getConfig());
<<<<<<< HEAD
    String changeSummary = arguments.getChangeSummary() == null ? null : arguments.getChangeSummary()
      .getDescription();
    String parentVersion = arguments.getParentVersion();

    try {
      appLifecycleService.deployApp(appId.getParent(), appId.getApplication(), appId.getVersion(),
                                    artifactSummary, configString, changeSummary, x -> { },
                                    ownerPrincipalId, arguments.canUpdateSchedules(), false,
                                    Collections.emptyMap(), parentVersion);
=======

    try {
      appLifecycleService.deployApp(appId.getParent(), appId.getApplication(), appId.getVersion(),
                                    artifactSummary, configString, arguments.getChangeSummary(), x -> { },
                                    ownerPrincipalId, arguments.canUpdateSchedules(), false,
                                    Collections.emptyMap());
>>>>>>> 826cc3a3
    } catch (NotFoundException | UnauthorizedException | InvalidArtifactException e) {
      // these exceptions are for sure not retry-able. It's hard to tell if the others are, so we just try retrying
      // up to the default time limit
      throw e;
    } catch (DatasetManagementException e) {
      if (e.getCause() instanceof UnauthorizedException) {
        throw (UnauthorizedException) e.getCause();
      } else {
        throw new RetryableException(e);
      }
    } catch (Exception e) {
      throw new RetryableException(e);
    }
  }

  private boolean appExists(ApplicationId applicationId) throws Exception {
    try {
      appLifecycleService.getAppDetail(applicationId);
      return true;
    } catch (ApplicationNotFoundException e) {
      return false;
    }
  }

  /**
   * Arguments required to create an application
   */
  static class Arguments extends AppRequest<JsonObject> implements Validatable {
    private String namespace;
    private String name;
    private boolean overwrite;

    Arguments(AppRequest<JsonObject> appRequest, String namespace, String name, boolean overwrite) {
      super(appRequest.getArtifact(), appRequest.getConfig(), appRequest.getPreview(), appRequest.getOwnerPrincipal(),
            appRequest.canUpdateSchedules());
      this.namespace = namespace;
      this.name = name;
      this.overwrite = overwrite;
    }

    private ApplicationId getId() {
      return new NamespaceId(namespace).app(name);
    }

    @Override
    public void validate() {
      super.validate();
      if (namespace == null || namespace.isEmpty()) {
        throw new IllegalArgumentException("Namespace must be specified");
      }
      if (name == null || name.isEmpty()) {
        throw new IllegalArgumentException("Application name must be specified");
      }
      getId();
    }
  }
}<|MERGE_RESOLUTION|>--- conflicted
+++ resolved
@@ -61,24 +61,12 @@
 
     // if we don't null check, it gets serialized to "null"
     String configString = arguments.getConfig() == null ? null : GSON.toJson(arguments.getConfig());
-<<<<<<< HEAD
-    String changeSummary = arguments.getChangeSummary() == null ? null : arguments.getChangeSummary()
-      .getDescription();
-    String parentVersion = arguments.getParentVersion();
-
-    try {
-      appLifecycleService.deployApp(appId.getParent(), appId.getApplication(), appId.getVersion(),
-                                    artifactSummary, configString, changeSummary, x -> { },
-                                    ownerPrincipalId, arguments.canUpdateSchedules(), false,
-                                    Collections.emptyMap(), parentVersion);
-=======
 
     try {
       appLifecycleService.deployApp(appId.getParent(), appId.getApplication(), appId.getVersion(),
                                     artifactSummary, configString, arguments.getChangeSummary(), x -> { },
                                     ownerPrincipalId, arguments.canUpdateSchedules(), false,
                                     Collections.emptyMap());
->>>>>>> 826cc3a3
     } catch (NotFoundException | UnauthorizedException | InvalidArtifactException e) {
       // these exceptions are for sure not retry-able. It's hard to tell if the others are, so we just try retrying
       // up to the default time limit
