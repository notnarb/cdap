/*
 * Copyright © 2015-2022 Cask Data, Inc.
 *
 * Licensed under the Apache License, Version 2.0 (the "License"); you may not
 * use this file except in compliance with the License. You may obtain a copy of
 * the License at
 *
 * http://www.apache.org/licenses/LICENSE-2.0
 *
 * Unless required by applicable law or agreed to in writing, software
 * distributed under the License is distributed on an "AS IS" BASIS, WITHOUT
 * WARRANTIES OR CONDITIONS OF ANY KIND, either express or implied. See the
 * License for the specific language governing permissions and limitations under
 * the License.
 */

package io.cdap.cdap.internal.app.deploy.pipeline;

import com.google.gson.annotations.SerializedName;
import io.cdap.cdap.api.app.Application;
import io.cdap.cdap.api.artifact.ApplicationClass;
import io.cdap.cdap.internal.app.deploy.LocalApplicationManager;
import io.cdap.cdap.proto.id.ApplicationId;
import io.cdap.cdap.proto.id.ArtifactId;
import io.cdap.cdap.proto.id.KerberosPrincipalId;
import io.cdap.cdap.proto.id.NamespaceId;
import org.apache.twill.filesystem.Location;

import javax.annotation.Nullable;

/**
 * Information required by application deployment pipeline {@link LocalApplicationManager}.
 */
public class AppDeploymentInfo {

  private final ArtifactId artifactId;
  private final transient Location artifactLocation;
  private final NamespaceId namespaceId;
  private final ApplicationClass applicationClass;
  @Nullable
  private final String appName;
  @Nullable
  private final String appVersion;
  @Nullable
  private final String configString;
  @Nullable
<<<<<<< HEAD
  private final String changeSummary;
  @Nullable
  private final String owner;
=======
>>>>>>> 872d9a61
  @SerializedName("principal")
  private final KerberosPrincipalId ownerPrincipal;
  @SerializedName("update-schedules")
  private final boolean updateSchedules;
  @Nullable
  private final AppDeploymentRuntimeInfo runtimeInfo;

<<<<<<< HEAD
  public AppDeploymentInfo(AppDeploymentInfo info, Location artifactLocation) {
    this(info.artifactId, artifactLocation, info.namespaceId, info.applicationClass, info.appName, info.appVersion,
         info.configString, info.changeSummary, info.owner, info.ownerPrincipal,
         info.updateSchedules, info.runtimeInfo);
  }

  public AppDeploymentInfo(ArtifactId artifactId, Location artifactLocation, NamespaceId namespaceId,
                           ApplicationClass applicationClass, @Nullable String appName, @Nullable String appVersion,
                           @Nullable String configString) {
    this(artifactId, artifactLocation, namespaceId, applicationClass, appName, appVersion, configString, null,
         null, null, true, null);
  }

  public AppDeploymentInfo(ArtifactId artifactId, Location artifactLocation, NamespaceId namespaceId,
                           ApplicationClass applicationClass, @Nullable String appName, @Nullable String appVersion,
                           @Nullable String configString, @Nullable String changeSummary,
                           @Nullable String owner) {
    this(artifactId, artifactLocation, namespaceId, applicationClass, appName, appVersion, configString, changeSummary,
         owner, null, true, null);
  }

  public AppDeploymentInfo(ArtifactId artifactId, Location artifactLocation, NamespaceId namespaceId,
                           ApplicationClass applicationClass, @Nullable String appName, @Nullable String appVersion,
                           @Nullable String configString, @Nullable String changeSummary,
                           @Nullable String owner, @Nullable KerberosPrincipalId ownerPrincipal,
                           boolean updateSchedules, @Nullable AppDeploymentRuntimeInfo runtimeInfo) {
    this(artifactId, artifactLocation, namespaceId, applicationClass, applicationClass.getClassName(),
         appName, appVersion, configString, changeSummary, owner, ownerPrincipal, updateSchedules, runtimeInfo);
  }

  public AppDeploymentInfo(ArtifactId artifactId, Location artifactLocation, NamespaceId namespaceId,
                           ApplicationClass applicationClass, @Nullable String appName, @Nullable String appVersion,
                           @Nullable String configString, @Nullable KerberosPrincipalId ownerPrincipal,
                           boolean updateSchedules, @Nullable AppDeploymentRuntimeInfo runtimeInfo) {
    this(artifactId, artifactLocation, namespaceId, applicationClass, applicationClass.getClassName(),
         appName, appVersion, configString, null, null, ownerPrincipal, updateSchedules,
         runtimeInfo);
  }

  public AppDeploymentInfo(ArtifactId artifactId, Location artifactLocation, NamespaceId namespaceId,
                           String applicationClassName, @Nullable String appName, @Nullable String appVersion,
                           @Nullable String configString,  @Nullable String changeSummary,
                           @Nullable String owner,
                           @Nullable KerberosPrincipalId ownerPrincipal,
                           boolean updateSchedules, @Nullable AppDeploymentRuntimeInfo runtimeInfo) {
    this(artifactId, artifactLocation, namespaceId, null, applicationClassName, appName, appVersion,
         configString, changeSummary, owner, ownerPrincipal, updateSchedules, runtimeInfo);
  }

  public AppDeploymentInfo(ArtifactId artifactId, Location artifactLocation, NamespaceId namespaceId,
                           String applicationClassName, @Nullable String appName, @Nullable String appVersion,
                           @Nullable String configString, @Nullable KerberosPrincipalId ownerPrincipal,
                           boolean updateSchedules, @Nullable AppDeploymentRuntimeInfo runtimeInfo) {
    this(artifactId, artifactLocation, namespaceId, null, applicationClassName, appName, appVersion,
         configString, null, null, ownerPrincipal, updateSchedules, runtimeInfo);
  }

  private AppDeploymentInfo(ArtifactId artifactId, Location artifactLocation, NamespaceId namespaceId,
                            @Nullable ApplicationClass applicationClass, String applicationClassName,
                            @Nullable String appName, @Nullable String appVersion,
                            @Nullable String configString, @Nullable String changeSummary,
                            @Nullable String owner, 
                            @Nullable KerberosPrincipalId ownerPrincipal,
=======
  /**
   * Creates a new {@link Builder}.
   */
  public static Builder builder() {
    return new Builder();
  }

  /**
   * Creates a new {@link Builder} by copying all fields from the another {@link AppDeploymentInfo}.
   */
  public static Builder copyFrom(AppDeploymentInfo other) {
    return new Builder()
      .setArtifactId(other.artifactId)
      .setArtifactLocation(other.artifactLocation)
      .setApplicationClass(other.applicationClass)
      .setNamespaceId(other.namespaceId)
      .setAppName(other.appName)
      .setAppVersion(other.appVersion)
      .setConfigString(other.configString)
      .setOwnerPrincipal(other.ownerPrincipal)
      .setUpdateSchedules(other.updateSchedules)
      .setRuntimeInfo(other.runtimeInfo);
  }

  private AppDeploymentInfo(ArtifactId artifactId, Location artifactLocation, NamespaceId namespaceId,
                            ApplicationClass applicationClass, @Nullable String appName, @Nullable String appVersion,
                            @Nullable String configString, @Nullable KerberosPrincipalId ownerPrincipal,
>>>>>>> 872d9a61
                            boolean updateSchedules, @Nullable AppDeploymentRuntimeInfo runtimeInfo) {
    this.artifactId = artifactId;
    this.artifactLocation = artifactLocation;
    this.namespaceId = namespaceId;
    this.appName = appName;
    this.appVersion = appVersion;
    this.configString = configString;
    this.changeSummary = changeSummary;
    this.owner = owner;
    this.ownerPrincipal = ownerPrincipal;
    this.updateSchedules = updateSchedules;
    this.applicationClass = applicationClass;
    this.runtimeInfo = runtimeInfo;
  }

  /**
   * Returns the {@link ArtifactId} used by the application.
   */
  public ArtifactId getArtifactId() {
    return artifactId;
  }

  /**
   * Returns the {@link Location} to the artifact that is used by the application.
   */
  public Location getArtifactLocation() {
    if (artifactLocation == null) {
      // This shouldn't happen. This is to guard against wrong usage of this class.
      throw new IllegalStateException("Artifact location is not available");
    }
    return artifactLocation;
  }

  /**
   * Returns the {@link NamespaceId} that the application is deploying to.
   */
  public NamespaceId getNamespaceId() {
    return namespaceId;
  }

  /**
   * Returns the {@link ApplicationClass} associated with this {@link Application}.
   */
  public ApplicationClass getApplicationClass() {
    return applicationClass;
  }

  /**
   * Returns the name of the application or {@code null} if is it not provided.
   */
  @Nullable
  public String getApplicationName() {
    return appName;
  }

  /**
   * Returns the version of the application or {@code null} if is it not provided.
   */
  @Nullable
  public String getApplicationVersion() {
    return appVersion;
  }

  /**
   * Returns the configuration string provided for the application deployment or {@code null} if it is not provided.
   */
  @Nullable
  public String getConfigString() {
    return configString;
  }

  /**
   * Returns the change summary string provided for the application deployment or {@code null} if it is not provided.
   */
  @Nullable
  public String getChangeSummary() {
    return changeSummary;
  }

  /**
   * @return The owner (username) who created the version of the Application.
   */
  @Nullable
  public String getOwner() {
    return owner;
  }

  /**
   * @return the principal of the application owner
   */
  @Nullable
  public KerberosPrincipalId getOwnerPrincipal() {
    return ownerPrincipal;
  }

  /**
   * return true if we can update the schedules of the app
   */
  public boolean canUpdateSchedules() {
    return updateSchedules;
  }

  /**
   * @return the runtime info if the app is deployed at runtime, null if this is the initial deploy
   */
  @Nullable
  public AppDeploymentRuntimeInfo getRuntimeInfo() {
    return runtimeInfo;
  }

  /**
   * Builder class for the {@link AppDeploymentInfo}.
   */
  public static final class Builder {

    private ArtifactId artifactId;
    private Location artifactLocation;
    private ApplicationClass applicationClass;
    private NamespaceId namespaceId;
    private String appName;
    private String appVersion;
    private String configString;
    private KerberosPrincipalId ownerPrincipal;
    // The default behavior of update schedules is to update schedule on deployment.
    private boolean updateSchedules = true;
    private AppDeploymentRuntimeInfo runtimeInfo;

    private Builder() {
      // Only for the builder() method to use
    }

    public Builder setArtifactId(ArtifactId artifactId) {
      this.artifactId = artifactId;
      return this;
    }

    public Builder setArtifactLocation(Location artifactLocation) {
      this.artifactLocation = artifactLocation;
      return this;
    }

    public Builder setApplicationClass(ApplicationClass applicationClass) {
      this.applicationClass = applicationClass;
      return this;
    }

    public Builder setApplicationId(ApplicationId appId) {
      setNamespaceId(appId.getNamespaceId());
      setAppName(appId.getApplication());
      setAppVersion(appId.getVersion());
      return this;
    }

    public Builder setNamespaceId(NamespaceId namespaceId) {
      this.namespaceId = namespaceId;
      return this;
    }

    public Builder setAppName(String appName) {
      this.appName = appName;
      return this;
    }

    public Builder setAppVersion(String appVersion) {
      this.appVersion = appVersion;
      return this;
    }

    public Builder setConfigString(String configString) {
      this.configString = configString;
      return this;
    }

    public Builder setOwnerPrincipal(KerberosPrincipalId ownerPrincipal) {
      this.ownerPrincipal = ownerPrincipal;
      return this;
    }

    public Builder setUpdateSchedules(boolean updateSchedules) {
      this.updateSchedules = updateSchedules;
      return this;
    }

    public Builder setRuntimeInfo(AppDeploymentRuntimeInfo runtimeInfo) {
      this.runtimeInfo = runtimeInfo;
      return this;
    }

    public AppDeploymentInfo build() {
      if (artifactId == null) {
        throw new IllegalStateException("Missing artifact ID");
      }
      if (artifactLocation == null) {
        throw new IllegalStateException("Missing artifact location");
      }
      if (namespaceId == null) {
        throw new IllegalStateException("Missing namespace ID");
      }
      if (applicationClass == null) {
        throw new IllegalStateException("Missing application class");
      }
      return new AppDeploymentInfo(artifactId, artifactLocation, namespaceId, applicationClass,
                                   appName, appVersion, configString, ownerPrincipal, updateSchedules, runtimeInfo);
    }
  }
}<|MERGE_RESOLUTION|>--- conflicted
+++ resolved
@@ -43,13 +43,7 @@
   private final String appVersion;
   @Nullable
   private final String configString;
-  @Nullable
-<<<<<<< HEAD
-  private final String changeSummary;
-  @Nullable
-  private final String owner;
-=======
->>>>>>> 872d9a61
+
   @SerializedName("principal")
   private final KerberosPrincipalId ownerPrincipal;
   @SerializedName("update-schedules")
@@ -57,71 +51,6 @@
   @Nullable
   private final AppDeploymentRuntimeInfo runtimeInfo;
 
-<<<<<<< HEAD
-  public AppDeploymentInfo(AppDeploymentInfo info, Location artifactLocation) {
-    this(info.artifactId, artifactLocation, info.namespaceId, info.applicationClass, info.appName, info.appVersion,
-         info.configString, info.changeSummary, info.owner, info.ownerPrincipal,
-         info.updateSchedules, info.runtimeInfo);
-  }
-
-  public AppDeploymentInfo(ArtifactId artifactId, Location artifactLocation, NamespaceId namespaceId,
-                           ApplicationClass applicationClass, @Nullable String appName, @Nullable String appVersion,
-                           @Nullable String configString) {
-    this(artifactId, artifactLocation, namespaceId, applicationClass, appName, appVersion, configString, null,
-         null, null, true, null);
-  }
-
-  public AppDeploymentInfo(ArtifactId artifactId, Location artifactLocation, NamespaceId namespaceId,
-                           ApplicationClass applicationClass, @Nullable String appName, @Nullable String appVersion,
-                           @Nullable String configString, @Nullable String changeSummary,
-                           @Nullable String owner) {
-    this(artifactId, artifactLocation, namespaceId, applicationClass, appName, appVersion, configString, changeSummary,
-         owner, null, true, null);
-  }
-
-  public AppDeploymentInfo(ArtifactId artifactId, Location artifactLocation, NamespaceId namespaceId,
-                           ApplicationClass applicationClass, @Nullable String appName, @Nullable String appVersion,
-                           @Nullable String configString, @Nullable String changeSummary,
-                           @Nullable String owner, @Nullable KerberosPrincipalId ownerPrincipal,
-                           boolean updateSchedules, @Nullable AppDeploymentRuntimeInfo runtimeInfo) {
-    this(artifactId, artifactLocation, namespaceId, applicationClass, applicationClass.getClassName(),
-         appName, appVersion, configString, changeSummary, owner, ownerPrincipal, updateSchedules, runtimeInfo);
-  }
-
-  public AppDeploymentInfo(ArtifactId artifactId, Location artifactLocation, NamespaceId namespaceId,
-                           ApplicationClass applicationClass, @Nullable String appName, @Nullable String appVersion,
-                           @Nullable String configString, @Nullable KerberosPrincipalId ownerPrincipal,
-                           boolean updateSchedules, @Nullable AppDeploymentRuntimeInfo runtimeInfo) {
-    this(artifactId, artifactLocation, namespaceId, applicationClass, applicationClass.getClassName(),
-         appName, appVersion, configString, null, null, ownerPrincipal, updateSchedules,
-         runtimeInfo);
-  }
-
-  public AppDeploymentInfo(ArtifactId artifactId, Location artifactLocation, NamespaceId namespaceId,
-                           String applicationClassName, @Nullable String appName, @Nullable String appVersion,
-                           @Nullable String configString,  @Nullable String changeSummary,
-                           @Nullable String owner,
-                           @Nullable KerberosPrincipalId ownerPrincipal,
-                           boolean updateSchedules, @Nullable AppDeploymentRuntimeInfo runtimeInfo) {
-    this(artifactId, artifactLocation, namespaceId, null, applicationClassName, appName, appVersion,
-         configString, changeSummary, owner, ownerPrincipal, updateSchedules, runtimeInfo);
-  }
-
-  public AppDeploymentInfo(ArtifactId artifactId, Location artifactLocation, NamespaceId namespaceId,
-                           String applicationClassName, @Nullable String appName, @Nullable String appVersion,
-                           @Nullable String configString, @Nullable KerberosPrincipalId ownerPrincipal,
-                           boolean updateSchedules, @Nullable AppDeploymentRuntimeInfo runtimeInfo) {
-    this(artifactId, artifactLocation, namespaceId, null, applicationClassName, appName, appVersion,
-         configString, null, null, ownerPrincipal, updateSchedules, runtimeInfo);
-  }
-
-  private AppDeploymentInfo(ArtifactId artifactId, Location artifactLocation, NamespaceId namespaceId,
-                            @Nullable ApplicationClass applicationClass, String applicationClassName,
-                            @Nullable String appName, @Nullable String appVersion,
-                            @Nullable String configString, @Nullable String changeSummary,
-                            @Nullable String owner, 
-                            @Nullable KerberosPrincipalId ownerPrincipal,
-=======
   /**
    * Creates a new {@link Builder}.
    */
@@ -149,7 +78,6 @@
   private AppDeploymentInfo(ArtifactId artifactId, Location artifactLocation, NamespaceId namespaceId,
                             ApplicationClass applicationClass, @Nullable String appName, @Nullable String appVersion,
                             @Nullable String configString, @Nullable KerberosPrincipalId ownerPrincipal,
->>>>>>> 872d9a61
                             boolean updateSchedules, @Nullable AppDeploymentRuntimeInfo runtimeInfo) {
     this.artifactId = artifactId;
     this.artifactLocation = artifactLocation;
@@ -157,8 +85,6 @@
     this.appName = appName;
     this.appVersion = appVersion;
     this.configString = configString;
-    this.changeSummary = changeSummary;
-    this.owner = owner;
     this.ownerPrincipal = ownerPrincipal;
     this.updateSchedules = updateSchedules;
     this.applicationClass = applicationClass;
@@ -219,22 +145,6 @@
   @Nullable
   public String getConfigString() {
     return configString;
-  }
-
-  /**
-   * Returns the change summary string provided for the application deployment or {@code null} if it is not provided.
-   */
-  @Nullable
-  public String getChangeSummary() {
-    return changeSummary;
-  }
-
-  /**
-   * @return The owner (username) who created the version of the Application.
-   */
-  @Nullable
-  public String getOwner() {
-    return owner;
   }
 
   /**
