/*
 * Copyright © 2014-2019 Cask Data, Inc.
 *
 * Licensed under the Apache License, Version 2.0 (the "License"); you may not
 * use this file except in compliance with the License. You may obtain a copy of
 * the License at
 *
 * http://www.apache.org/licenses/LICENSE-2.0
 *
 * Unless required by applicable law or agreed to in writing, software
 * distributed under the License is distributed on an "AS IS" BASIS, WITHOUT
 * WARRANTIES OR CONDITIONS OF ANY KIND, either express or implied. See the
 * License for the specific language governing permissions and limitations under
 * the License.
 */

package io.cdap.cdap.gateway.handlers;


import com.google.common.base.Splitter;
import com.google.common.base.Strings;
import com.google.common.base.Throwables;
import com.google.common.collect.Iterables;
import com.google.common.reflect.TypeToken;
import com.google.gson.Gson;
import com.google.gson.GsonBuilder;
import com.google.gson.JsonArray;
import com.google.gson.JsonElement;
import com.google.gson.JsonObject;
import com.google.gson.JsonSyntaxException;
import com.google.gson.stream.JsonWriter;
import com.google.inject.Inject;
import com.google.inject.Singleton;
import io.cdap.cdap.api.artifact.ArtifactScope;
import io.cdap.cdap.api.artifact.ArtifactSummary;
import io.cdap.cdap.api.dataset.DatasetManagementException;
import io.cdap.cdap.api.security.AccessException;
import io.cdap.cdap.app.runtime.ProgramController;
import io.cdap.cdap.app.runtime.ProgramRuntimeService;
import io.cdap.cdap.app.store.ApplicationFilter;
import io.cdap.cdap.app.store.ScanApplicationsRequest;
import io.cdap.cdap.common.ApplicationNotFoundException;
import io.cdap.cdap.common.ArtifactAlreadyExistsException;
import io.cdap.cdap.common.ArtifactNotFoundException;
import io.cdap.cdap.common.BadRequestException;
import io.cdap.cdap.common.ConflictException;
import io.cdap.cdap.common.InvalidArtifactException;
import io.cdap.cdap.common.NamespaceNotFoundException;
import io.cdap.cdap.common.NotFoundException;
import io.cdap.cdap.common.NotImplementedException;
import io.cdap.cdap.common.ServiceException;
import io.cdap.cdap.common.conf.CConfiguration;
import io.cdap.cdap.common.conf.Constants;
import io.cdap.cdap.common.http.AbstractBodyConsumer;
import io.cdap.cdap.common.id.Id;
import io.cdap.cdap.common.io.CaseInsensitiveEnumTypeAdapterFactory;
import io.cdap.cdap.common.namespace.NamespacePathLocator;
import io.cdap.cdap.common.namespace.NamespaceQueryAdmin;
import io.cdap.cdap.common.security.AuditDetail;
import io.cdap.cdap.common.security.AuditPolicy;
import io.cdap.cdap.common.utils.DirUtils;
import io.cdap.cdap.gateway.handlers.util.AbstractAppFabricHttpHandler;
import io.cdap.cdap.internal.app.deploy.ProgramTerminator;
import io.cdap.cdap.internal.app.deploy.pipeline.ApplicationWithPrograms;
import io.cdap.cdap.internal.app.runtime.artifact.WriteConflictException;
import io.cdap.cdap.internal.app.services.ApplicationLifecycleService;
import io.cdap.cdap.proto.ApplicationDetail;
import io.cdap.cdap.proto.ApplicationRecord;
import io.cdap.cdap.proto.ApplicationUpdateDetail;
import io.cdap.cdap.proto.BatchApplicationDetail;
import io.cdap.cdap.proto.artifact.AppRequest;
import io.cdap.cdap.proto.artifact.ChangeSummaryRequest;
import io.cdap.cdap.proto.id.ApplicationId;
import io.cdap.cdap.proto.id.EntityId;
import io.cdap.cdap.proto.id.KerberosPrincipalId;
import io.cdap.cdap.proto.id.NamespaceId;
import io.cdap.cdap.proto.id.ProgramId;
import io.cdap.cdap.proto.security.StandardPermission;
import io.cdap.cdap.security.spi.authentication.AuthenticationContext;
import io.cdap.cdap.security.spi.authorization.AccessEnforcer;
import io.cdap.cdap.security.spi.authorization.UnauthorizedException;
import io.cdap.cdap.spi.data.SortOrder;
import io.cdap.http.BodyConsumer;
import io.cdap.http.ChunkResponder;
import io.cdap.http.HttpResponder;
import io.netty.buffer.ByteBufInputStream;
import io.netty.buffer.Unpooled;
import io.netty.handler.codec.http.DefaultHttpHeaders;
import io.netty.handler.codec.http.FullHttpRequest;
import io.netty.handler.codec.http.HttpHeaderNames;
import io.netty.handler.codec.http.HttpHeaderValues;
import io.netty.handler.codec.http.HttpRequest;
import io.netty.handler.codec.http.HttpResponseStatus;
import org.apache.twill.filesystem.Location;
import org.slf4j.Logger;
import org.slf4j.LoggerFactory;

import java.io.ByteArrayOutputStream;
import java.io.File;
import java.io.FileReader;
import java.io.IOException;
import java.io.InputStreamReader;
import java.io.OutputStreamWriter;
import java.io.Reader;
import java.nio.charset.StandardCharsets;
import java.util.ArrayList;
import java.util.Arrays;
import java.util.Collection;
import java.util.Collections;
import java.util.EnumSet;
import java.util.HashSet;
import java.util.List;
import java.util.Map;
import java.util.Optional;
import java.util.Set;
import java.util.concurrent.atomic.AtomicReference;
import javax.annotation.Nullable;
import javax.ws.rs.DELETE;
import javax.ws.rs.DefaultValue;
import javax.ws.rs.GET;
import javax.ws.rs.HeaderParam;
import javax.ws.rs.POST;
import javax.ws.rs.PUT;
import javax.ws.rs.Path;
import javax.ws.rs.PathParam;
import javax.ws.rs.QueryParam;

/**
 * {@link io.cdap.http.HttpHandler} for managing application lifecycle.
 */
@Singleton
@Path(Constants.Gateway.API_VERSION_3 + "/namespaces/{namespace-id}")
public class AppLifecycleHttpHandler extends AbstractAppFabricHttpHandler {
  // Gson for writing response
  private static final Gson GSON = new Gson();
  // Gson for decoding request
  private static final Gson DECODE_GSON = new GsonBuilder()
    .registerTypeAdapterFactory(new CaseInsensitiveEnumTypeAdapterFactory())
    .create();
  private static final Logger LOG = LoggerFactory.getLogger(AppLifecycleHttpHandler.class);
  /**
   * Key in json paginated applications list response.
   */
  public static final String APP_LIST_PAGINATED_KEY = "applications";

  /**
   * Runtime program service for running and managing programs.
   */
  private final ProgramRuntimeService runtimeService;

  private final CConfiguration configuration;
  private final NamespaceQueryAdmin namespaceQueryAdmin;
  private final NamespacePathLocator namespacePathLocator;
  private final ApplicationLifecycleService applicationLifecycleService;
  private final File tmpDir;
  private final AccessEnforcer accessEnforcer;
  private final AuthenticationContext authenticationContext;

  @Inject
  AppLifecycleHttpHandler(CConfiguration configuration,
                          ProgramRuntimeService runtimeService,
                          NamespaceQueryAdmin namespaceQueryAdmin,
                          NamespacePathLocator namespacePathLocator,
                          ApplicationLifecycleService applicationLifecycleService,
                          AccessEnforcer accessEnforcer,
                          AuthenticationContext authenticationContext) {
    this.configuration = configuration;
    this.namespaceQueryAdmin = namespaceQueryAdmin;
    this.runtimeService = runtimeService;
    this.namespacePathLocator = namespacePathLocator;
    this.applicationLifecycleService = applicationLifecycleService;
    this.tmpDir = new File(new File(configuration.get(Constants.CFG_LOCAL_DATA_DIR)),
                           configuration.get(Constants.AppFabric.TEMP_DIR)).getAbsoluteFile();
    this.accessEnforcer = accessEnforcer;
    this.authenticationContext = authenticationContext;
  }

  /**
   * Creates an application with the specified name from an artifact.
   */
  @PUT
  @Path("/apps/{app-id}")
  @AuditPolicy(AuditDetail.REQUEST_BODY)
  public BodyConsumer create(HttpRequest request, HttpResponder responder,
                             @PathParam("namespace-id") final String namespaceId,
                             @PathParam("app-id") final String appId)
    throws BadRequestException, NamespaceNotFoundException, AccessException {

    ApplicationId applicationId = validateApplicationId(namespaceId, appId);

    try {
      return deployAppFromArtifact(applicationId);
    } catch (Exception ex) {
      responder.sendString(HttpResponseStatus.INTERNAL_SERVER_ERROR, "Deploy failed: " + ex.getMessage());
      return null;
    }
  }

  /**
   * Deploys an application.
   */
  @POST
  @Path("/apps")
  @AuditPolicy({AuditDetail.RESPONSE_BODY, AuditDetail.HEADERS})
  public BodyConsumer deploy(HttpRequest request, HttpResponder responder,
                             @PathParam("namespace-id") final String namespaceId,
                             @HeaderParam(ARCHIVE_NAME_HEADER) final String archiveName,
                             @HeaderParam(APP_CONFIG_HEADER) String configString,
                             @HeaderParam(PRINCIPAL_HEADER) String ownerPrincipal,
                             @DefaultValue("true") @HeaderParam(SCHEDULES_HEADER) boolean updateSchedules)
    throws BadRequestException, NamespaceNotFoundException, AccessException {

    NamespaceId namespace = validateNamespace(namespaceId);
    // null means use name provided by app spec
    try {
      return deployApplication(responder, namespace, null, archiveName, configString, ownerPrincipal, updateSchedules);
    } catch (Exception ex) {
      responder.sendString(HttpResponseStatus.INTERNAL_SERVER_ERROR, "Deploy failed: " + ex.getMessage());
      return null;
    }
  }

  /**
   * Creates an application with the specified name and app-id from an artifact.
   */
  @POST
  @Path("/apps/{app-id}/versions/{version-id}/create")
  @AuditPolicy(AuditDetail.REQUEST_BODY)
  public BodyConsumer createAppVersion(HttpRequest request, HttpResponder responder,
                                       @PathParam("namespace-id") final String namespaceId,
                                       @PathParam("app-id") final String appId,
                                       @PathParam("version-id") final String versionId)
    throws Exception {

    ApplicationId applicationId = validateApplicationVersionId(namespaceId, appId, versionId);

    if (!applicationLifecycleService.updateAppAllowed(applicationId)) {
      responder.sendString(HttpResponseStatus.CONFLICT,
                           String.format("Cannot update the application because version %s already exists", versionId));
    }
    try {
      return deployAppFromArtifact(applicationId);
    } catch (Exception ex) {
      responder.sendString(HttpResponseStatus.INTERNAL_SERVER_ERROR, "Deploy failed: " + ex.getMessage());
      return null;
    }
  }

  /**
   * Returns a list of applications associated with a namespace.
   */
  @GET
  @Path("/apps")
  public void getAllApps(HttpRequest request, HttpResponder responder,
                         @PathParam("namespace-id") String namespaceId,
                         @QueryParam("artifactName") String artifactName,
                         @QueryParam("artifactVersion") String artifactVersion,
                         @QueryParam("pageToken") String pageToken,
                         @QueryParam("pageSize") Integer pageSize,
                         @QueryParam("orderBy") SortOrder orderBy,
                         @QueryParam("nameFilter") String nameFilter
      )
      throws Exception {

    NamespaceId namespace = validateNamespace(namespaceId);

    Set<String> names = new HashSet<>();
    if (!Strings.isNullOrEmpty(artifactName)) {
      for (String name : Splitter.on(',').split(artifactName)) {
        names.add(name);
      }
    }

    if (Optional.ofNullable(pageSize).orElse(0) != 0) {
      JsonPaginatedListResponder.respond(GSON, responder, APP_LIST_PAGINATED_KEY, jsonListResponder -> {
        AtomicReference<ApplicationRecord> lastRecord = new AtomicReference<>(null);
        ScanApplicationsRequest scanRequest = getScanRequest(namespaceId, artifactVersion, pageToken, pageSize,
                                                                 orderBy, nameFilter, names);
        boolean pageLimitReached = applicationLifecycleService.scanApplications(scanRequest, appDetail -> {
          ApplicationRecord record = new ApplicationRecord(appDetail);
          jsonListResponder.send(record);
          lastRecord.set(record);
        });
        ApplicationRecord record = lastRecord.get();
        return !pageLimitReached  || record == null ? null :
          record.getName() + EntityId.IDSTRING_PART_SEPARATOR + record.getAppVersion();
      });
    } else {
      ScanApplicationsRequest scanRequest = getScanRequest(namespaceId, artifactVersion, pageToken, null,
                                                           orderBy, nameFilter, names);
      JsonWholeListResponder.respond(GSON, responder,
          jsonListResponder ->  applicationLifecycleService.scanApplications(scanRequest,
              d -> jsonListResponder.send(new ApplicationRecord(d)))
      );
    }
  }

  private ScanApplicationsRequest getScanRequest(String namespaceId, String artifactVersion, String pageToken,
                                                 Integer pageSize, SortOrder orderBy, String nameFilter,
                                                 Set<String> names) {
    ScanApplicationsRequest.Builder builder = ScanApplicationsRequest.builder();
    builder.setNamespaceId(new NamespaceId(namespaceId));
    if (pageSize != null) {
      builder.setLimit(pageSize);
    }
    if (nameFilter != null && !nameFilter.isEmpty()) {
      builder.addFilter(new ApplicationFilter.ApplicationIdContainsFilter(nameFilter));
    }
    builder.addFilters(applicationLifecycleService.getAppFilters(names, artifactVersion));
    if (orderBy != null) {
      builder.setSortOrder(orderBy);
    }
    if (pageToken != null && !pageToken.isEmpty()) {
      builder.setScanFrom(ApplicationId.fromIdParts(Iterables.concat(
        Collections.singleton(namespaceId),
        Arrays.asList(EntityId.IDSTRING_PART_SEPARATOR_PATTERN.split(pageToken))
      )));
    }
    return builder.build();
  }

  /**
   * Returns the info associated with the application.
   */
  @GET
  @Path("/apps/{app-id}")
  public void getAppInfo(HttpRequest request, HttpResponder responder,
                         @PathParam("namespace-id") final String namespaceId,
                         @PathParam("app-id") final String appId)
    throws Exception {

    ApplicationId applicationId = validateApplicationId(namespaceId, appId);
    responder.sendJson(HttpResponseStatus.OK, GSON.toJson(applicationLifecycleService.getAppDetail(applicationId)));
  }

  /**
   * Returns the list of versions of the application.
   */
  @GET
  @Path("/apps/{app-id}/versions")
  public void listAppVersions(HttpRequest request, HttpResponder responder,
                              @PathParam("namespace-id") final String namespaceId,
                              @PathParam("app-id") final String appId) throws Exception {
    ApplicationId applicationId = validateApplicationId(namespaceId, appId);
    Collection<String> versions = applicationLifecycleService.getAppVersions(namespaceId, appId);
    if (versions.isEmpty()) {
      throw new ApplicationNotFoundException(applicationId);
    }
    responder.sendJson(HttpResponseStatus.OK, GSON.toJson(versions));
  }

  /**
   * Returns the info associated with the application given appId and appVersion.
   */
  @GET
  @Path("/apps/{app-id}/versions/{version-id}")
  public void getAppVersionInfo(HttpRequest request, HttpResponder responder,
                                @PathParam("namespace-id") final String namespaceId,
                                @PathParam("app-id") final String appId,
                                @PathParam("version-id") final String versionId)
    throws Exception {

    ApplicationId applicationId = validateApplicationVersionId(namespaceId, appId, versionId);
    responder.sendJson(HttpResponseStatus.OK, GSON.toJson(applicationLifecycleService.getAppDetail(applicationId)));
  }

  /**
   * Returns the plugins in the application.
   */
  @GET
  @Path("/apps/{app-id}/plugins")
  public void getPluginsInfo(HttpRequest request, HttpResponder responder,
                             @PathParam("namespace-id") final String namespaceId,
                             @PathParam("app-id") final String appId)
    throws NamespaceNotFoundException, BadRequestException, ApplicationNotFoundException, AccessException {

    ApplicationId applicationId = validateApplicationId(namespaceId, appId);
    responder.sendJson(HttpResponseStatus.OK, GSON.toJson(applicationLifecycleService.getPlugins(applicationId)));
  }

  /**
   * Delete an application specified by appId.
   */
  @DELETE
  @Path("/apps/{app-id}")
  public void deleteApp(HttpRequest request, HttpResponder responder,
                        @PathParam("namespace-id") String namespaceId,
                        @PathParam("app-id") final String appId) throws Exception {
    ApplicationId id = validateApplicationId(namespaceId, appId);
    applicationLifecycleService.removeApplication(id);
    responder.sendStatus(HttpResponseStatus.OK);
  }

  /**
   * Delete an application specified by appId and versionId.
   */
  @DELETE
  @Path("/apps/{app-id}/versions/{version-id}")
  public void deleteAppVersion(HttpRequest request, HttpResponder responder,
                               @PathParam("namespace-id") final String namespaceId,
                               @PathParam("app-id") final String appId,
                               @PathParam("version-id") final String versionId) throws Exception {
    ApplicationId id = validateApplicationVersionId(namespaceId, appId, versionId);
    applicationLifecycleService.removeApplication(id);
    responder.sendStatus(HttpResponseStatus.OK);
  }

  /**
   * Deletes all applications in CDAP.
   */
  @DELETE
  @Path("/apps")
  public void deleteAllApps(HttpRequest request, HttpResponder responder,
                            @PathParam("namespace-id") String namespaceId) throws Exception {
    NamespaceId id = validateNamespace(namespaceId);
    applicationLifecycleService.removeAll(id);
    responder.sendStatus(HttpResponseStatus.OK);
  }

  private ArtifactScope validateScope(String scope) throws BadRequestException {
    try {
      return ArtifactScope.valueOf(scope.toUpperCase());
    } catch (IllegalArgumentException e) {
      throw new BadRequestException("Invalid scope " + scope);
    }
  }

  private Set<ArtifactScope> getArtifactScopes(Set<String> artifactScopes) throws BadRequestException {
    // If no scope is provided, consider all artifact scopes.
    if (artifactScopes.isEmpty()) {
      return EnumSet.allOf(ArtifactScope.class);
    }
    Set<ArtifactScope> scopes = new HashSet<>();
    for (String scope : artifactScopes) {
      scopes.add(validateScope(scope));
    }
    return scopes;
  }

  /**
   * Updates an existing application.
   */
  @POST
  @Path("/apps/{app-id}/update")
  @AuditPolicy(AuditDetail.REQUEST_BODY)
  public void updateApp(FullHttpRequest request, HttpResponder responder,
                        @PathParam("namespace-id") final String namespaceId,
                        @PathParam("app-id") final String appName)
    throws NotFoundException, BadRequestException, AccessException, IOException {

    ApplicationId appId = validateApplicationId(namespaceId, appName);

    AppRequest appRequest;
    try (Reader reader = new InputStreamReader(new ByteBufInputStream(request.content()), StandardCharsets.UTF_8)) {
      appRequest = DECODE_GSON.fromJson(reader, AppRequest.class);
    } catch (IOException e) {
      LOG.error("Error reading request to update app {} in namespace {}.", appName, namespaceId, e);
      throw new IOException("Error reading request body.");
    } catch (JsonSyntaxException e) {
      throw new BadRequestException("Request body is invalid json: " + e.getMessage());
    }

    try {
      applicationLifecycleService.updateApp(appId, appRequest, createProgramTerminator());
      responder.sendString(HttpResponseStatus.OK, "Update complete.");
    } catch (InvalidArtifactException e) {
      throw new BadRequestException(e.getMessage());
    } catch (ConflictException e) {
      responder.sendString(HttpResponseStatus.CONFLICT, e.getMessage());
    } catch (NotFoundException | UnauthorizedException e) {
      throw e;
    } catch (Exception e) {
      // this is the same behavior as deploy app pipeline, but this is bad behavior. Error handling needs improvement.
      LOG.error("Deploy failure", e);
      responder.sendString(HttpResponseStatus.BAD_REQUEST, e.getMessage());
    }
  }

  /**
   * upgrades an existing application.
   */
  @POST
  @Path("/apps/{app-id}/upgrade")
  @AuditPolicy(AuditDetail.REQUEST_BODY)
  public void upgradeApplication(HttpRequest request, HttpResponder responder,
                                 @PathParam("namespace-id") String namespaceId,
                                 @PathParam("app-id") String appName,
                                 @QueryParam("artifactScope") Set<String> artifactScopes,
                                 @QueryParam("allowSnapshot") boolean allowSnapshot) throws Exception {
    ApplicationId appId = validateApplicationId(validateNamespace(namespaceId), appName);
    Set<ArtifactScope> allowedArtifactScopes = getArtifactScopes(artifactScopes);
    applicationLifecycleService.upgradeApplication(appId, allowedArtifactScopes, allowSnapshot);
    ApplicationUpdateDetail updateDetail = new ApplicationUpdateDetail(appId);
    responder.sendJson(HttpResponseStatus.OK, GSON.toJson(updateDetail));
  }

  /**
   * Upgrades a lis of existing application to use latest version of application artifact and plugin artifacts.
   *
   * <pre>
   * {@code
   * [
   *   {"name":"XYZ"},
   *   {"name":"ABC"},
   *   {"name":"FOO"},
   * ]
   * }
   * </pre>
   * The response will be an array of {@link ApplicationUpdateDetail} object, which either indicates a success (200) or
   * failure for each of the requested application in the same order as the request. The failure also indicates reason
   * for the error. The response will be sent via ChunkResponder to continuously stream upgrade result per application.
   */
  @POST
  @Path("/upgrade")
  @AuditPolicy(AuditDetail.REQUEST_BODY)
  public void upgradeApplications(FullHttpRequest request, HttpResponder responder,
                                  @PathParam("namespace-id") String namespaceId,
                                  @QueryParam("artifactScope") Set<String> artifactScopes,
                                  @QueryParam("allowSnapshot") boolean allowSnapshot) throws Exception {
    // TODO: (CDAP-16910) Improve batch API performance as each application upgrade is an event independent of each
    //  other.

    List<ApplicationId> appIds = decodeAndValidateBatchApplicationRecord(validateNamespace(namespaceId), request);
    Set<ArtifactScope> allowedArtifactScopes = getArtifactScopes(artifactScopes);
    try (ChunkResponder chunkResponder = responder.sendChunkStart(HttpResponseStatus.OK)) {
      ByteArrayOutputStream outputStream = new ByteArrayOutputStream();
      try (JsonWriter jsonWriter = new JsonWriter(new OutputStreamWriter(outputStream, StandardCharsets.UTF_8))) {
        jsonWriter.beginArray();
        for (ApplicationId appId : appIds) {
          ApplicationUpdateDetail updateDetail;
          try {
            applicationLifecycleService.upgradeApplication(appId, allowedArtifactScopes, allowSnapshot);
            updateDetail = new ApplicationUpdateDetail(appId);
          } catch (UnsupportedOperationException e) {
            String errorMessage = String.format("Application %s does not support upgrade.", appId);
            updateDetail = new ApplicationUpdateDetail(appId, new NotImplementedException(errorMessage));
          } catch (InvalidArtifactException | NotFoundException e) {
            updateDetail = new ApplicationUpdateDetail(appId, e);
          } catch (Exception e) {
            updateDetail =
                new ApplicationUpdateDetail(appId, new ServiceException("Upgrade failed due to internal error.", e,
                                            HttpResponseStatus.INTERNAL_SERVER_ERROR));
            LOG.error("Application upgrade failed with exception", e);
          }
          GSON.toJson(updateDetail, ApplicationUpdateDetail.class, jsonWriter);
          jsonWriter.flush();
          chunkResponder.sendChunk(Unpooled.wrappedBuffer(outputStream.toByteArray()));
          outputStream.reset();
          chunkResponder.flush();
        }
        jsonWriter.endArray();
      }
      chunkResponder.sendChunk(Unpooled.wrappedBuffer(outputStream.toByteArray()));
    }
  }

  /**
   * Gets {@link ApplicationDetail} for a set of applications. It expects a post body as a array of object, with each
   * object specifying the applciation id and an optional version. E.g.
   *
   * <pre>
   * {@code
   * [
   *   {"appId":"XYZ", "version":"1.2.3"},
   *   {"appId":"ABC"},
   *   {"appId":"FOO", "version":"2.3.4"},
   * ]
   * }
   * </pre>
   * The response will be an array of {@link BatchApplicationDetail} object, which either indicates a success (200) or
   * failure for each of the requested application in the same order as the request.
   */
  @POST
  @Path("/appdetail")
  public void getApplicationDetails(FullHttpRequest request, HttpResponder responder,
                                    @PathParam("namespace-id") String namespace) throws Exception {

    List<ApplicationId> appIds = decodeAndValidateBatchApplication(validateNamespace(namespace), request);
    Map<ApplicationId, ApplicationDetail> details = applicationLifecycleService.getAppDetails(appIds);

    List<BatchApplicationDetail> result = new ArrayList<>();
    for (ApplicationId appId : appIds) {
      ApplicationDetail detail = details.get(appId);
      if (detail == null) {
        result.add(new BatchApplicationDetail(new NotFoundException(appId)));
      } else {
        result.add(new BatchApplicationDetail(detail));
      }
    }
    responder.sendJson(HttpResponseStatus.OK, GSON.toJson(result));
  }

  /**
   * Decodes request coming from the {@link #getApplicationDetails(FullHttpRequest, HttpResponder, String)} call.
   */
  private List<ApplicationId> decodeAndValidateBatchApplication(NamespaceId namespaceId,
                                                                FullHttpRequest request) throws BadRequestException {
    try {
      List<ApplicationId> result = new ArrayList<>();
      JsonArray array = DECODE_GSON.fromJson(request.content().toString(StandardCharsets.UTF_8), JsonArray.class);
      if (array == null) {
        throw new BadRequestException("Request body is invalid json, please check that it is a json array.");
      }
      for (JsonElement element : array) {
        if (!element.isJsonObject()) {
          throw new BadRequestException("Request element is expected to be a json object.");
        }
        JsonObject obj = element.getAsJsonObject();
        if (!obj.has("appId")) {
          throw new BadRequestException("Missing 'appId' in the request element.");
        }
        String appId = obj.get("appId").getAsString();

        JsonElement version = obj.get("version");
        if (version == null) {
          result.add(validateApplicationId(namespaceId, appId));
        } else {
          result.add(validateApplicationVersionId(namespaceId, appId, version.getAsString()));
        }
      }
      return result;
    } catch (JsonSyntaxException e) {
      throw new BadRequestException("Request body is invalid json: " + e.getMessage());
    }
  }

  /**
   * Decodes request coming from the {@link #upgradeApplications(FullHttpRequest, HttpResponder, String, Set, boolean)}
   * call.
   */
  private List<ApplicationId> decodeAndValidateBatchApplicationRecord(NamespaceId namespaceId,
                                                                      FullHttpRequest request)
    throws BadRequestException {
    try {
      List<ApplicationId> appIds = new ArrayList<>();
      List<ApplicationRecord> records =
        DECODE_GSON.fromJson(request.content().toString(StandardCharsets.UTF_8),
                             new TypeToken<List<ApplicationRecord>>() { }.getType());
      if (records == null) {
        throw new BadRequestException("Request body is invalid json, please check that it is a json array.");
      }
      for (ApplicationRecord element : records) {
        if (element.getName() != null && element.getName().isEmpty()) {
          throw new BadRequestException("Missing 'name' in the request element for app-id.");
        }
        if (element.getAppVersion() == null) {
          appIds.add(validateApplicationId(namespaceId, element.getName()));
        } else {
          appIds.add(validateApplicationVersionId(namespaceId, element.getName(), element.getAppVersion()));
        }
      }
      return appIds;
    } catch (JsonSyntaxException e) {
      throw new BadRequestException("Request body is invalid json: " + e.getMessage());
    }
  }

  // normally we wouldn't want to use a body consumer but would just want to read the request body directly
  // since it wont be big. But the deploy app API has one path with different behavior based on content type
  // the other behavior requires a BodyConsumer and only have one method per path is allowed,
  // so we have to use a BodyConsumer
  private BodyConsumer deployAppFromArtifact(final ApplicationId appId) throws IOException {
    // Perform auth checks outside BodyConsumer as only the first http request containing auth header
    // to populate SecurityRequestContext while http chunk doesn't. BodyConsumer runs in the thread
    // that processes the last http chunk.
    accessEnforcer.enforce(appId, authenticationContext.getPrincipal(), StandardPermission.CREATE);
    LOG.info("Start to deploy app {} in namespace {} by user {}", appId.getApplication(), appId.getParent(),
             applicationLifecycleService.decodeUserId(authenticationContext));
    // createTempFile() needs a prefix of at least 3 characters
    return new AbstractBodyConsumer(File.createTempFile("apprequest-" + appId, ".json", tmpDir)) {

      @Override
      protected void onFinish(HttpResponder responder, File uploadedFile) {
        try (FileReader fileReader = new FileReader(uploadedFile)) {

          AppRequest<?> appRequest = DECODE_GSON.fromJson(fileReader, AppRequest.class);
          ArtifactSummary artifactSummary = appRequest.getArtifact();

          KerberosPrincipalId ownerPrincipalId =
            appRequest.getOwnerPrincipal() == null ? null : new KerberosPrincipalId(appRequest.getOwnerPrincipal());

          // if we don't null check, it gets serialized to "null"
          Object config = appRequest.getConfig();
          String configString = config == null ? null :
            config instanceof String ? (String) config : GSON.toJson(config);
<<<<<<< HEAD
=======
          ChangeSummaryRequest changeSummary = appRequest.getChangeSummary();
>>>>>>> 826cc3a3

          try {
            applicationLifecycleService.deployApp(appId.getParent(), appId.getApplication(), appId.getVersion(),
                                                  artifactSummary, configString, createProgramTerminator(),
                                                  ownerPrincipalId, appRequest.canUpdateSchedules(), false,
                                                  Collections.emptyMap());
          } catch (DatasetManagementException e) {
            if (e.getCause() instanceof UnauthorizedException) {
              throw (UnauthorizedException) e.getCause();
            } else {
              throw e;
            }
          }
          responder.sendString(HttpResponseStatus.OK, "Deploy Complete");
        } catch (ArtifactNotFoundException e) {
          responder.sendString(HttpResponseStatus.NOT_FOUND, e.getMessage());
        } catch (ConflictException e) {
          responder.sendString(HttpResponseStatus.CONFLICT, e.getMessage());
        } catch (UnauthorizedException e) {
          responder.sendString(HttpResponseStatus.FORBIDDEN, e.getMessage());
        } catch (InvalidArtifactException e) {
          responder.sendString(HttpResponseStatus.BAD_REQUEST, e.getMessage());
        } catch (IOException e) {
          LOG.error("Error reading request body for creating app {}.", appId);
          responder.sendString(HttpResponseStatus.INTERNAL_SERVER_ERROR, String.format(
            "Error while reading json request body for app %s.", appId));
        } catch (Exception e) {
          LOG.error("Deploy failure", e);
          responder.sendString(HttpResponseStatus.BAD_REQUEST, e.getMessage());
        }
      }
    };
  }

  private BodyConsumer deployApplication(final HttpResponder responder,
                                         final NamespaceId namespace,
                                         final String appId,
                                         final String archiveName,
                                         final String configString,
                                         @Nullable final String ownerPrincipal,
                                         final boolean updateSchedules) throws IOException {

    Id.Namespace idNamespace = Id.Namespace.fromEntityId(namespace);
    Location namespaceHomeLocation = namespacePathLocator.get(namespace);
    if (!namespaceHomeLocation.exists()) {
      String msg = String.format("Home directory %s for namespace %s not found",
                                 namespaceHomeLocation, namespace.getNamespace());
      LOG.error(msg);
      responder.sendString(HttpResponseStatus.NOT_FOUND, msg);
      return null;
    }

    if (archiveName == null || archiveName.isEmpty()) {
      responder.sendString(HttpResponseStatus.BAD_REQUEST,
                           String.format(
                             "%s header not present. Please include the header and set its value to the jar name.",
                             ARCHIVE_NAME_HEADER),
                           new DefaultHttpHeaders().set(HttpHeaderNames.CONNECTION, HttpHeaderValues.CLOSE));
      return null;
    }

    // TODO: (CDAP-3258) error handling needs to be refactored here, should be able just to throw the exception,
    // but the caller catches all exceptions and responds with a 500
    final Id.Artifact artifactId;
    try {
      artifactId = Id.Artifact.parse(idNamespace, archiveName);
    } catch (IllegalArgumentException e) {
      responder.sendString(HttpResponseStatus.BAD_REQUEST, e.getMessage());
      return null;
    }

    KerberosPrincipalId ownerPrincipalId = ownerPrincipal == null ? null : new KerberosPrincipalId(ownerPrincipal);

    // Store uploaded content to a local temp file
    String namespacesDir = configuration.get(Constants.Namespace.NAMESPACES_DIR);
    File localDataDir = new File(configuration.get(Constants.CFG_LOCAL_DATA_DIR));
    File namespaceBase = new File(localDataDir, namespacesDir);
    File tempDir = new File(new File(namespaceBase, namespace.getNamespace()),
                            configuration.get(Constants.AppFabric.TEMP_DIR)).getAbsoluteFile();
    if (!DirUtils.mkdirs(tempDir)) {
      throw new IOException("Could not create temporary directory at: " + tempDir);
    }

    final KerberosPrincipalId finalOwnerPrincipalId = ownerPrincipalId;
    return new AbstractBodyConsumer(File.createTempFile("app-", ".jar", tempDir)) {

      @Override
      protected void onFinish(HttpResponder responder, File uploadedFile) {
        try {
          // deploy app
          ApplicationWithPrograms app =
            applicationLifecycleService.deployAppAndArtifact(namespace, appId, artifactId, uploadedFile, configString,
                                                             finalOwnerPrincipalId, createProgramTerminator(),
                                                             updateSchedules);
          LOG.info("Successfully deployed app {} in namespace {} from artifact {} with configuration {} and " +
                     "principal {}", app.getApplicationId().getApplication(), namespace.getNamespace(), artifactId,
                   configString, finalOwnerPrincipalId);
          responder.sendString(HttpResponseStatus.OK, String.format("Successfully deployed app %s",
                                                                    app.getApplicationId().getApplication()));
        } catch (InvalidArtifactException e) {
          responder.sendString(HttpResponseStatus.BAD_REQUEST, e.getMessage());
        } catch (ArtifactAlreadyExistsException e) {
          responder.sendString(HttpResponseStatus.CONFLICT, String.format(
            "Artifact '%s' already exists. Please use the API that creates an application from an existing artifact. " +
              "If you are trying to replace the artifact, please delete it and then try again.", artifactId));
        } catch (WriteConflictException e) {
          // don't really expect this to happen. It means after multiple retries there were still write conflicts.
          LOG.warn("Write conflict while trying to add artifact {}.", artifactId, e);
          responder.sendString(HttpResponseStatus.INTERNAL_SERVER_ERROR,
                               "Write conflict while adding artifact. This can happen if multiple requests to add " +
                                 "the same artifact occur simultaneously. Please try again.");
        } catch (UnauthorizedException e) {
          responder.sendString(HttpResponseStatus.FORBIDDEN, e.getMessage());
        } catch (ConflictException e) {
          responder.sendString(HttpResponseStatus.CONFLICT, e.getMessage());
        } catch (Exception e) {
          LOG.error("Deploy failure", e);
          responder.sendString(HttpResponseStatus.BAD_REQUEST, e.getMessage());
        }
      }
    };
  }

  private ProgramTerminator createProgramTerminator() {
    return programId -> {
      switch (programId.getType()) {
        case SERVICE:
        case WORKER:
          killProgramIfRunning(programId);
          break;
      }
    };
  }

  private void killProgramIfRunning(ProgramId programId) {
    ProgramRuntimeService.RuntimeInfo programRunInfo = findRuntimeInfo(programId, runtimeService);
    if (programRunInfo != null) {
      ProgramController controller = programRunInfo.getController();
      controller.kill();
    }
  }

  private NamespaceId validateNamespace(String namespaceId) throws BadRequestException,
    NamespaceNotFoundException, AccessException {
    NamespaceId namespace;
    if (namespaceId == null) {
      throw new BadRequestException("Path parameter namespace-id cannot be empty");
    }
    if (EntityId.isValidId(namespaceId)) {
      namespace = new NamespaceId(namespaceId);
    } else {
      throw new BadRequestException(String.format("Invalid namespace '%s'", namespaceId));
    }

    try {
      if (!namespace.equals(NamespaceId.SYSTEM)) {
        namespaceQueryAdmin.get(namespace);
      }
    } catch (NamespaceNotFoundException | AccessException e) {
      throw e;
    } catch (Exception e) {
      // This can only happen when NamespaceAdmin uses HTTP calls to interact with namespaces.
      // In AppFabricServer, NamespaceAdmin is bound to DefaultNamespaceAdmin, which interacts directly with the MDS.
      // Hence, this exception will never be thrown
      throw Throwables.propagate(e);
    }
    return namespace;
  }

  private ApplicationId validateApplicationId(String namespace, String appId)
    throws BadRequestException, NamespaceNotFoundException, AccessException {
    return validateApplicationId(validateNamespace(namespace), appId);
  }

  private ApplicationId validateApplicationId(NamespaceId namespaceId, String appId) throws BadRequestException {
    return validateApplicationVersionId(namespaceId, appId, ApplicationId.DEFAULT_VERSION);
  }

  private ApplicationId validateApplicationVersionId(String namespace, String appId, String versionId)
    throws BadRequestException, NamespaceNotFoundException, AccessException {
    return validateApplicationVersionId(validateNamespace(namespace), appId, versionId);
  }

  private ApplicationId validateApplicationVersionId(NamespaceId namespaceId, String appId,
                                                     String versionId) throws BadRequestException {
    if (appId == null) {
      throw new BadRequestException("Path parameter app-id cannot be empty");
    }
    if (!EntityId.isValidId(appId)) {
      throw new BadRequestException(String.format("Invalid app name '%s'", appId));
    }
    if (versionId == null) {
      throw new BadRequestException("Path parameter version-id cannot be empty");
    }
    if (EntityId.isValidVersionId(versionId)) {
      return namespaceId.app(appId, versionId);
    }
    throw new BadRequestException(String.format("Invalid version '%s'", versionId));
  }
}<|MERGE_RESOLUTION|>--- conflicted
+++ resolved
@@ -683,15 +683,13 @@
           Object config = appRequest.getConfig();
           String configString = config == null ? null :
             config instanceof String ? (String) config : GSON.toJson(config);
-<<<<<<< HEAD
-=======
           ChangeSummaryRequest changeSummary = appRequest.getChangeSummary();
->>>>>>> 826cc3a3
 
           try {
             applicationLifecycleService.deployApp(appId.getParent(), appId.getApplication(), appId.getVersion(),
-                                                  artifactSummary, configString, createProgramTerminator(),
-                                                  ownerPrincipalId, appRequest.canUpdateSchedules(), false,
+                                                  artifactSummary, configString, changeSummary,
+                                                  createProgramTerminator(), ownerPrincipalId,
+                                                  appRequest.canUpdateSchedules(), false,
                                                   Collections.emptyMap());
           } catch (DatasetManagementException e) {
             if (e.getCause() instanceof UnauthorizedException) {
