--- conflicted
+++ resolved
@@ -490,11 +490,7 @@
       long end = (endTs == null || endTs.isEmpty()) ? Long.MAX_VALUE : Long.parseLong(endTs);
       List<RunRecord> records = new ArrayList<>();
       Collection<ApplicationSpecification> allAppVersions = store.getAllAppVersions(
-<<<<<<< HEAD
         new NamespaceId(namespaceId), appName);
-=======
-        new ApplicationId(namespaceId, appName));
->>>>>>> e28391d1
       for (ApplicationSpecification applicationSpecification : allAppVersions) {
         ProgramId program = new ApplicationId(namespaceId, appName, applicationSpecification.getAppVersion())
           .program(programType, programName);
@@ -1346,14 +1342,16 @@
   public void getStatuses(FullHttpRequest request, HttpResponder responder,
                           @PathParam("namespace-id") String namespaceId) throws Exception {
     List<BatchProgram> batchPrograms = validateAndGetBatchInput(request, BATCH_PROGRAMS_TYPE);
-    Map<BatchProgram, ProgramId> programsMap = batchPrograms.stream()
-      .collect(Collectors.toMap(p -> p, p -> batchProgramToProgramId(namespaceId, p)));
-
-    Map<ProgramId, ProgramStatus> statuses = lifecycleService.getProgramStatuses(programsMap.values());
-
-    List<BatchProgramStatus> result = new ArrayList<>(programsMap.size());
+    List<ProgramId> programs = batchPrograms.stream()
+      .map(p -> batchProgramToProgramId(namespaceId, p))
+      .collect(Collectors.toList());
+
+    Map<ProgramId, ProgramStatus> statuses = lifecycleService.getProgramStatuses(programs);
+
+    List<BatchProgramStatus> result = new ArrayList<>(programs.size());
     for (BatchProgram program : batchPrograms) {
-      ProgramId programId = programsMap.get(program);
+      ProgramId programId = new ProgramId(namespaceId, program.getAppId(), program.getProgramType(),
+                                          program.getProgramId());
       ProgramStatus status = statuses.get(programId);
       if (status == null) {
         result.add(new BatchProgramStatus(program, HttpResponseStatus.NOT_FOUND.code(),
@@ -1561,9 +1559,9 @@
   }
 
   /**
-   * Returns the run counts for all program runnables of all versions that are passed into the data. The data is an
-   * array of Json objects where each object must contain the following three elements: appId, programType,
-   * and programId. The max number of programs in the request is 100.
+   * Returns the run counts for all program runnables that are passed into the data. The data is an array of
+   * Json objects where each object must contain the following three elements: appId, programType, and programId.
+   * The max number of programs in the request is 100.
    * <p>
    * Example input:
    * <pre><code>
@@ -1604,7 +1602,6 @@
                                                     "supported is 100", programs.size()));
     }
 
-<<<<<<< HEAD
     List<ProgramId> programIds;
     List<RunCountResult> runCountResults;
     if (!allVersions) {
@@ -1624,30 +1621,14 @@
       if (exception == null) {
         counts.add(new BatchProgramCount(programId, HttpResponseStatus.OK.code(), null, runCountResult.getCount()));
       } else if (exception instanceof NotFoundException) {
-=======
-    List<List<ProgramId>> versionedProgramIds = programs.stream()
-      .map(batchProgram -> batchProgramToProgramIds(namespaceId, batchProgram))
-      .collect(Collectors.toList());
-
-    List<BatchProgramCount> counts = new ArrayList<>(programs.size());
-    for (List<ProgramId> programIds : versionedProgramIds) {
-      // same programIds with different versions
-      ProgramId programId = null;
-      Long runCount = null;
-      for (RunCountResult runCountResult : lifecycleService.getProgramRunCounts(programIds)) {
-        programId = runCountResult.getProgramId();
-        Exception exception = runCountResult.getException();
-        if (exception == null) {
-          runCount = runCount == null ? runCountResult.getCount() : runCount + runCountResult.getCount();
-        }
-      }
-      if (runCount == null) {
-        // None of the versions are found
->>>>>>> e28391d1
         counts.add(new BatchProgramCount(programId, HttpResponseStatus.NOT_FOUND.code(),
-                                         programId + " all versions not found", null));
+                                         exception.getMessage(), null));
+      } else if (exception instanceof UnauthorizedException) {
+        counts.add(new BatchProgramCount(programId, HttpResponseStatus.FORBIDDEN.code(),
+                                         exception.getMessage(), null));
       } else {
-        counts.add(new BatchProgramCount(programId, HttpResponseStatus.OK.code(), null, runCount));
+        counts.add(new BatchProgramCount(programId, HttpResponseStatus.INTERNAL_SERVER_ERROR.code(),
+                                         exception.getMessage(), null));
       }
     }
     responder.sendJson(HttpResponseStatus.OK, GSON.toJson(counts));
@@ -2188,7 +2169,6 @@
   }
 
   /**
-<<<<<<< HEAD
    * Convert BatchProgram to ProgramId with the default App version.
    */
   private ProgramId batchProgramToDefaultProgramId(String namespace, BatchProgram batchProgram) {
@@ -2197,17 +2177,11 @@
   }
 
   /**
-=======
->>>>>>> e28391d1
    * Convert BatchProgram to ProgramIds with all app versions
    */
   private List<ProgramId> batchProgramToProgramIds(String namespace, BatchProgram batchProgram) {
     Collection<ApplicationSpecification> allAppVersions = store.getAllAppVersions(
-<<<<<<< HEAD
       new NamespaceId(namespace), batchProgram.getAppId());
-=======
-      new ApplicationId(namespace, batchProgram.getAppId()));
->>>>>>> e28391d1
     return allAppVersions.stream().map(applicationSpecification -> {
                                          ApplicationId applicationId = new ApplicationId(
                                            namespace, applicationSpecification.getName(),
