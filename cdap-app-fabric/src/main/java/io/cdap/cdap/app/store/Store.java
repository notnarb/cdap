/*
 * Copyright © 2014-2019 Cask Data, Inc.
 *
 * Licensed under the Apache License, Version 2.0 (the "License"); you may not
 * use this file except in compliance with the License. You may obtain a copy of
 * the License at
 *
 * http://www.apache.org/licenses/LICENSE-2.0
 *
 * Unless required by applicable law or agreed to in writing, software
 * distributed under the License is distributed on an "AS IS" BASIS, WITHOUT
 * WARRANTIES OR CONDITIONS OF ANY KIND, either express or implied. See the
 * License for the specific language governing permissions and limitations under
 * the License.
 */

package io.cdap.cdap.app.store;

import io.cdap.cdap.api.ProgramSpecification;
import io.cdap.cdap.api.app.Application;
import io.cdap.cdap.api.app.ApplicationSpecification;
import io.cdap.cdap.api.artifact.ArtifactId;
import io.cdap.cdap.api.worker.Worker;
import io.cdap.cdap.api.workflow.Workflow;
import io.cdap.cdap.api.workflow.WorkflowToken;
import io.cdap.cdap.app.program.Program;
import io.cdap.cdap.app.program.ProgramDescriptor;
import io.cdap.cdap.common.ApplicationNotFoundException;
import io.cdap.cdap.common.BadRequestException;
import io.cdap.cdap.common.NotFoundException;
import io.cdap.cdap.common.ProgramNotFoundException;
import io.cdap.cdap.internal.app.store.ApplicationMeta;
import io.cdap.cdap.internal.app.store.RunRecordDetail;
import io.cdap.cdap.internal.app.store.WorkflowTable;
import io.cdap.cdap.proto.BasicThrowable;
import io.cdap.cdap.proto.ProgramHistory;
import io.cdap.cdap.proto.ProgramRunClusterStatus;
import io.cdap.cdap.proto.ProgramRunStatus;
import io.cdap.cdap.proto.RunCountResult;
import io.cdap.cdap.proto.WorkflowNodeStateDetail;
import io.cdap.cdap.proto.WorkflowStatistics;
import io.cdap.cdap.proto.id.ApplicationId;
import io.cdap.cdap.proto.id.NamespaceId;
import io.cdap.cdap.proto.id.ProgramId;
import io.cdap.cdap.proto.id.ProgramRunId;
import io.cdap.cdap.proto.id.WorkflowId;
import org.apache.twill.api.RunId;

import java.io.IOException;
import java.util.Collection;
import java.util.List;
import java.util.Map;
import java.util.Objects;
import java.util.Set;
import java.util.function.BiConsumer;
import java.util.function.Consumer;
import java.util.function.Predicate;
import javax.annotation.Nullable;

/**
 * Responsible for managing {@link Program} and {@link Application} metadata.
 *
 * TODO: set state methods are only called from unit tests. They should be removed in favor of using AppMetadataStore.
 */
public interface Store {

  /**
   * Logs initialization of program run and persists program cluster status to
   * {@link ProgramRunClusterStatus#PROVISIONING}.
   *
   * @param id run id of the program
   * @param runtimeArgs the runtime arguments for this program run
   * @param systemArgs the system arguments for this program run
   * @param sourceId id of the source of program run status, which is proportional to the timestamp of
   *                 when the current program run status is reached
   * @param artifactId artifact id used to create the application the program belongs to
   */
  void setProvisioning(ProgramRunId id, Map<String, String> runtimeArgs,
                       Map<String, String> systemArgs, byte[] sourceId, ArtifactId artifactId);

  /**
   * Persists program run cluster status to {@link ProgramRunClusterStatus#PROVISIONED}.
   *
   * @param id run id of the program
   * @param numNodes number of nodes for the cluster
   * @param sourceId id of the source of program run status, which is proportional to the timestamp of
   *                 when the current program run status is reached
   */
  void setProvisioned(ProgramRunId id, int numNodes, byte[] sourceId);

  /**
   * Logs initialization of program run and persists program status to {@link ProgramRunStatus#STARTING}.
   *
   * @param id run id of the program
   * @param twillRunId Twill run id
   * @param systemArgs the system arguments for this program run
   * @param sourceId id of the source of program run status, which is proportional to the timestamp of
   *                 when the current program run status is reached
   */
  void setStart(ProgramRunId id, @Nullable String twillRunId, Map<String, String> systemArgs, byte[] sourceId);

  /**
   * Logs start of program run and persists program status to {@link ProgramRunStatus#RUNNING}.
   *
   * @param id run id of the program
   * @param twillRunId Twill run id
   * @param sourceId id of the source of program run status, which is proportional to the timestamp of
   *                 when the current program run status is reached
   */
  void setRunning(ProgramRunId id, long runTime, @Nullable String twillRunId, byte[] sourceId);

  /**
   * Logs stopping of a program run and persists program status to {@link ProgramRunStatus#STOPPING}.
   *
   * @param id run id of the program
   * @param sourceId id of the source of program run status, which is proportional to the timestamp of
   *                 when the current program run status is reached
   * @param stoppingTime stopping timestamp in seconds
   * @param terminateTs timestamp at which program should be in an end state calculated using graceful shutdown period
   */
  void setStopping(ProgramRunId id, byte[] sourceId, long stoppingTime, long terminateTs);

  /**
   * Logs end of program run and sets the run status to one of: {@link ProgramRunStatus#COMPLETED},
   * or {@link ProgramRunStatus#KILLED}.
   *
   * @param id run id of the program
   * @param endTime end timestamp in seconds
   * @param runStatus {@link ProgramRunStatus} of program run
   * @param sourceId id of the source of program run status, which is proportional to the timestamp of
   *                 when the current program run status is reached
   */
  void setStop(ProgramRunId id, long endTime, ProgramRunStatus runStatus, byte[] sourceId);

  /**
   * Logs end of program run and sets the run status to {@link ProgramRunStatus#FAILED} with a failure cause.
   *
   * @param id run id of the program
   * @param endTime end timestamp in seconds
   * @param runStatus {@link ProgramRunStatus} of program run
   * @param failureCause failure cause if the program failed to execute
   * @param sourceId id of the source of program run status, which is proportional to the timestamp of
   *                 when the current program run status is reached
   */
  void setStop(ProgramRunId id, long endTime, ProgramRunStatus runStatus,
               @Nullable BasicThrowable failureCause, byte[] sourceId);

  /**
   * Logs suspend of a program run and sets the run status to {@link ProgramRunStatus#SUSPENDED}.
   *
   * @param id run id of the program
   * @param sourceId id of the source of program run status, which is proportional to the timestamp of
   *                 when the current program run status is reached
   * @param suspendTime time when the program is suspended
   */
  void setSuspend(ProgramRunId id, byte[] sourceId, long suspendTime);

  /**
   * Logs resume of a program run and sets the run status to {@link ProgramRunStatus#RUNNING}.
   *
   * @param id run id of the program
   * @param sourceId id of the source of program run status, which is proportional to the timestamp of
   *                 when the current program run status is reached
   * @param resumeTime time when the program is resumed from suspended state
   */
  void setResume(ProgramRunId id, byte[] sourceId, long resumeTime);

  /**
   * Loads a given program.
   *
   * @param program id of the program
   * @return An instance of {@link ProgramDescriptor} if found.
   * @throws IOException
   */
  ProgramDescriptor loadProgram(ProgramId program) throws IOException, NotFoundException;

  /**
   * Fetches run records for particular program.
   * Returned ProgramRunRecords are sorted by their startTime.
   *
   * @param id        id of the program
   * @param status    status of the program running/completed/failed or all
   * @param startTime fetch run history that has started after the startTime in seconds
   * @param endTime   fetch run history that has started before the endTime in seconds
   * @param limit     max number of entries to fetch for this history call
   * @return          map of logged runs
   */
  Map<ProgramRunId, RunRecordDetail> getRuns(ProgramId id, ProgramRunStatus status,
                                             long startTime, long endTime, int limit);

  /**
   * Fetches the run records for the particular status. Same as calling
   * {@link #getRuns(ProgramRunStatus, long, long, int, Predicate)
   * getRuns(status, 0, Long.MAX_VALUE, Integer.MAX_VALUE, filter)}
   */
  Map<ProgramRunId, RunRecordDetail> getRuns(ProgramRunStatus status, Predicate<RunRecordDetail> filter);

  /**
   * Fetches run records for the particular status.
   *
   * @param status status of the program to filter the records
   * @param startTime fetch run history that has started after the startTime in seconds
   * @param endTime fetch run history that has started before the endTime in seconds
   * @param limit max number of entries to fetch for this history call
   * @param filter predicate to be passed to filter the records
   * @return a map from {@link ProgramRunId} to the corresponding {@link RunRecordDetail}.
   */
  Map<ProgramRunId, RunRecordDetail> getRuns(ProgramRunStatus status, long startTime,
                                             long endTime, int limit, Predicate<RunRecordDetail> filter);
  /**
   * Fetches run records for the particular status.
   *
   * @param applicationId to filter the records
   * @param status status of the program to filter the records
   * @param limit max number of entries to fetch for this history call
   * @param filter predicate to be passed to filter the records
   * @return a map from {@link ProgramRunId} to the corresponding {@link RunRecordDetail}.
   */
  Map<ProgramRunId, RunRecordDetail> getRuns(ApplicationId applicationId, ProgramRunStatus status,
                                             int limit, Predicate<RunRecordDetail> filter);

  /**
   * Fetches the run records for given ProgramRunIds.
   * @param programRunIds  list of program RunIds to match against
   * @return        map of logged runs
   */
  Map<ProgramRunId, RunRecordDetail> getRuns(Set<ProgramRunId> programRunIds);

  /**
   * Fetches the active (i.e STARTING or RUNNING or SUSPENDED) run records across all namespaces.
   *
   * @param limit count at most that many runs, stop if there are more.
   * @return map of logged runs
   */
  int countActiveRuns(@Nullable Integer limit);

  /**
   * Scans for active (i.e STARTING or RUNNING or SUSPENDED) run records
   *
   * @param txBatchSize maximum number of applications to scan in one transaction to
   *                    prevent holding a single transaction for too long
   * @param consumer a {@link Consumer} to consume each application being scanned
   */
  void scanActiveRuns(int txBatchSize, Consumer<RunRecordDetail> consumer);

  /**
   * Fetches the active (i.e STARTING or RUNNING or SUSPENDED) run records against a given NamespaceId.
   * @param namespaceId the namespace id to match against
   * @return map of logged runs
   */
  Map<ProgramRunId, RunRecordDetail> getActiveRuns(NamespaceId namespaceId);

  /**
   * Fetches the active (i.e STARTING or RUNNING or SUSPENDED) run records from the given NamespaceId's.
   * @param namespaces the namespace id's to get active run records from
   * @param filter predicate to be passed to filter the records
   * @return map of logged runs
   */
  Map<ProgramRunId, RunRecordDetail> getActiveRuns(Set<NamespaceId> namespaces, Predicate<RunRecordDetail> filter);

  /**
   * Fetches the active (i.e STARTING or RUNNING or SUSPENDED) run records against a given ApplicationId.
   * @param applicationId the application id to match against
   * @return map of logged runs
   */
  Map<ProgramRunId, RunRecordDetail> getActiveRuns(ApplicationId applicationId);

  /**
   * Fetches the active (i.e STARTING or RUNNING or SUSPENDED) run records against a given ProgramId.
   * @param programId the program id to match against
   * @return map of logged runs
   */
  Map<ProgramRunId, RunRecordDetail> getActiveRuns(ProgramId programId);

  /**
   * Fetches active runs for a set of programs.
   *
   * @param programIds collection of program ids for fetching active run records.
   * @return a {@link Map} from the {@link ProgramId} to the list of run records; there will be no entry for programs
   * that do not exist.
   */
  Map<ProgramId, Collection<RunRecordDetail>> getActiveRuns(Collection<ProgramId> programIds);

  /**
   * Fetches the run record for particular run of a program.
   *
   * @param id        run id of the program
   * @return          run record for the specified program and runid, null if not found
   */
  @Nullable
  RunRecordDetail getRun(ProgramRunId id);

  /**
   * Creates new application if it doesn't exist. Updates existing one otherwise.
   *
   * @param id            application id
<<<<<<< HEAD
   * @param spec          application specification to store
   * @param author        user that edited the application version
   * @param created       creation time of the application version
   * @param changeSummary the change summary description of application edit
   * @param parentVersion version id of the application
   */
  void addApplication(ApplicationId id, ApplicationSpecification spec, @Nullable String author, @Nullable Long created,
                      @Nullable String changeSummary, @Nullable String parentVersion);

  /**
   * Creates new application if it doesn't exist. Updates existing one otherwise.
   *
   * @param id            application id
   * @param spec          application specification to store
   */
  void addApplication(ApplicationId id, ApplicationSpecification spec);
=======
   * @param meta          application metadata to store
   * @param parentVersion version id of the application
   */
  void addApplication(ApplicationId id, ApplicationMeta meta, @Nullable String parentVersion) throws
    BadRequestException;
>>>>>>> 826cc3a3

  /**
   * Return a list of program specifications that are deleted comparing the specification in the store with the
   * spec that is passed.
   *
   * @param id                   ApplicationId
   * @param specification        Application specification
   * @return                     List of ProgramSpecifications that are deleted
   */
  List<ProgramSpecification> getDeletedProgramSpecifications(ApplicationId id,
                                                             ApplicationSpecification specification);

  /**
   * Returns application specification by id.
   *
   * @param id application id
   * @return application specification
   */
  @Nullable
  ApplicationSpecification getApplication(ApplicationId id);

  /**
   * Returns application metadata information by id.
   *
   * @param id application id
   * @return application metadata
   */
  @Nullable
  ApplicationMeta getApplicationMetadata(ApplicationId id);

  /**
   * Returns a collection of all application specs in the specified namespace
   *
   * @param id the namespace to get application specs from
   * @return collection of all application specs in the namespace
   */
  Collection<ApplicationSpecification> getAllApplications(NamespaceId id);

  /**
   * Scans for applications across all namespaces.
   *
   * @param txBatchSize maximum number of applications to scan in one transaction to
   *                    prevent holding a single transaction for too long
   * @param consumer a {@link BiConsumer} to consume each application being scanned
   */
  void scanApplications(int txBatchSize, BiConsumer<ApplicationId, ApplicationSpecification> consumer);

  /**
   * Scans for applications according to the parameters passed in request
   *
   * @param request  parameters defining filters and sorting
   * @param txBatchSize maximum number of applications to scan in one transaction to
   *                    prevent holding a single transaction for too long
   * @param consumer a {@link BiConsumer} to consume each application being scanned
   * @return if limit was reached (true) or all items were scanned before reaching the limit (false)
   */
  boolean scanApplications(ScanApplicationsRequest request, int txBatchSize,
                        BiConsumer<ApplicationId, ApplicationSpecification> consumer);

  /**
   * Returns a Map of {@link ApplicationSpecification} for the given set of {@link ApplicationId}.
   *
   * @param ids the list of application ids to get the specs
   * @return collection of application specs. For applications that don't exist, there will be no entry in the result.
   */
  Map<ApplicationId, ApplicationSpecification> getApplications(Collection<ApplicationId> ids);

  /**
   * Returns a collection of all application specs of all the versions of the application by id
   *
   * @param id application id
   * @return collection of all application specs of all the application versions
   */
  Collection<ApplicationSpecification> getAllAppVersions(ApplicationId id);

  /**
   * Returns latest version of an application in a namespace
   *
   * @param namespace namespace
   * @param appName application id
   * @return The metadata information of the latest application version.
   */
<<<<<<< HEAD
  ApplicationMeta getLatest(String namespace, String appName);
=======
  ApplicationMeta getLatest(NamespaceId namespace, String appName);
>>>>>>> 826cc3a3

  /**
   * Returns a list of all versions' ApplicationId's of the application by id
   *
   * @param id application id
   * @return collection of versionIds of the application's versions
   */
  Collection<ApplicationId> getAllAppVersionsAppIds(ApplicationId id);

  /**
   * Sets the number of instances of a service.
   *
   * @param id id of the program
   * @param instances number of instances
   */
  void setServiceInstances(ProgramId id, int instances);

  /**
   * Returns the number of instances of a service.
   * @param id id of the program
   * @return number of instances
   */
  int getServiceInstances(ProgramId id);

  /**
   * Sets the number of instances of a {@link Worker}
   *
   * @param id id of the program
   * @param instances number of instances
   */
  void setWorkerInstances(ProgramId id, int instances);

  /**
   * Gets the number of instances of a {@link Worker}
   *
   * @param id id of the program
   * @return number of instances
   */
  int getWorkerInstances(ProgramId id);

  /**
   * Removes all program under the given application and also the application itself.
   *
   * @param id Application id
   */
  void removeApplication(ApplicationId id);

  /**
   * Remove all metadata associated with the given namespace.
   *
   * @param id namespace id whose items to remove
   */
  void removeAll(NamespaceId id);

  /**
   * Get run time arguments for a program.
   *
   * @param runId id of the program run
   * @return Map of key, value pairs
   */
  Map<String, String> getRuntimeArguments(ProgramRunId runId);

  /**
   * Deletes data for an application from the WorkflowTable table
   * @param id id of application to be deleted
   */
  void deleteWorkflowStats(ApplicationId id);

  /**
   * Retrieves the {@link WorkflowToken} for a specified run of a workflow.
   *
   * @param workflowId {@link WorkflowId} of the workflow whose {@link WorkflowToken} is to be retrieved
   * @param workflowRunId Run Id of the workflow for which the {@link WorkflowToken} is to be retrieved
   * @return the {@link WorkflowToken} for the specified workflow run
   */
  WorkflowToken getWorkflowToken(WorkflowId workflowId, String workflowRunId);

  /**
   * Get the node states for a given {@link Workflow} run.
   *
   * @param workflowRunId run of the Workflow.
   * @return {@link List} of {@link WorkflowNodeStateDetail}
   */
  List<WorkflowNodeStateDetail> getWorkflowNodeStates(ProgramRunId workflowRunId);

  /**
   * Used by {@link io.cdap.cdap.gateway.handlers.WorkflowStatsSLAHttpHandler} to get the statistics of all completed
   * workflows in a time range.
   *
   * @param workflowId Workflow that needs to have its statistics returned
   * @param startTime StartTime of the range
   * @param endTime EndTime of the range
   * @param percentiles List of percentiles that the user wants to see
   * @return the statistics for a given workflow
   */
  WorkflowStatistics getWorkflowStatistics(WorkflowId workflowId, long startTime,
                                           long endTime, List<Double> percentiles);

  /**
   * Returns the record that represents the run of a workflow.
   *
   * @param workflowId The Workflow whose run needs to be queried
   * @param runId RunId of the workflow run
   * @return A workflow run record corresponding to the runId
   */
  WorkflowTable.WorkflowRunRecord getWorkflowRun(WorkflowId workflowId, String runId);

  /**
   * Get a list of workflow runs that are spaced apart by time interval in both directions from the run id provided.
   *
   * @param workflowId The workflow whose statistics need to be obtained
   * @param runId The run id of the workflow
   * @param limit The number of the records that the user wants to compare against on either side of the run
   * @param timeInterval The timeInterval with which the user wants to space out the runs
   * @return Map of runId of Workflow to DetailedStatistics of the run
   */
  Collection<WorkflowTable.WorkflowRunRecord> retrieveSpacedRecords(WorkflowId workflowId, String runId,
                                                                    int limit, long timeInterval);

  /**
   * @return programs that were running between given start and end time.
   */
  Set<RunId> getRunningInRange(long startTimeInSecs, long endTimeInSecs);

  /**
   * Get the run count of the given program.
   *
   * @param programId the program to get the count
   * @return the number of run count
   * @throws NotFoundException if the app or the program does not exist
   */
  long getProgramRunCount(ProgramId programId) throws NotFoundException;

  /**
   * Get the run count of the given program collection
   *
   * @param programIds collection of program ids to get the count
   * @return the run count result of each program in the collection
   */
  List<RunCountResult> getProgramRunCounts(Collection<ProgramId> programIds);

  /**
   * Fetches run records for multiple programs.
   *
   * @param programs  the programs to get run records for
   * @param status    status of the program running/completed/failed or all
   * @param startTime fetch run history that has started after the startTime in seconds
   * @param endTime   fetch run history that has started before the endTime in seconds
   * @param limitPerProgram     max number of runs to fetch for each program
   * @return          runs for each program
   */
  List<ProgramHistory> getRuns(Collection<ProgramId> programs, ProgramRunStatus status,
                               long startTime, long endTime, int limitPerProgram);

  /**
   * Ensures the given program exists in the given application spec.
   *
   * @throws NotFoundException if the program does not exists.
   */
  static void ensureProgramExists(ProgramId programId,
                                  @Nullable ApplicationSpecification appSpec) throws NotFoundException {
    if (appSpec == null) {
      throw new ApplicationNotFoundException(programId.getParent());
    }
    if (!Objects.equals(programId.getApplication(), appSpec.getName())
      || !Objects.equals(programId.getVersion(), appSpec.getAppVersion())) {
      throw new IllegalArgumentException("Program " + programId + " does not belong to application " +
                                           appSpec.getName() + ":" + appSpec.getAppVersion());
    }

    if (!appSpec.getProgramsByType(programId.getType().getApiProgramType()).contains(programId.getProgram())) {
      throw new ProgramNotFoundException(programId);
    }
  }
}<|MERGE_RESOLUTION|>--- conflicted
+++ resolved
@@ -294,30 +294,11 @@
    * Creates new application if it doesn't exist. Updates existing one otherwise.
    *
    * @param id            application id
-<<<<<<< HEAD
-   * @param spec          application specification to store
-   * @param author        user that edited the application version
-   * @param created       creation time of the application version
-   * @param changeSummary the change summary description of application edit
-   * @param parentVersion version id of the application
-   */
-  void addApplication(ApplicationId id, ApplicationSpecification spec, @Nullable String author, @Nullable Long created,
-                      @Nullable String changeSummary, @Nullable String parentVersion);
-
-  /**
-   * Creates new application if it doesn't exist. Updates existing one otherwise.
-   *
-   * @param id            application id
-   * @param spec          application specification to store
-   */
-  void addApplication(ApplicationId id, ApplicationSpecification spec);
-=======
    * @param meta          application metadata to store
    * @param parentVersion version id of the application
    */
   void addApplication(ApplicationId id, ApplicationMeta meta, @Nullable String parentVersion) throws
     BadRequestException;
->>>>>>> 826cc3a3
 
   /**
    * Return a list of program specifications that are deleted comparing the specification in the store with the
@@ -400,11 +381,7 @@
    * @param appName application id
    * @return The metadata information of the latest application version.
    */
-<<<<<<< HEAD
-  ApplicationMeta getLatest(String namespace, String appName);
-=======
   ApplicationMeta getLatest(NamespaceId namespace, String appName);
->>>>>>> 826cc3a3
 
   /**
    * Returns a list of all versions' ApplicationId's of the application by id
