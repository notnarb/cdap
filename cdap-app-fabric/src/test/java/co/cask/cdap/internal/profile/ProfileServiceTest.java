--- conflicted
+++ resolved
@@ -19,10 +19,7 @@
 import co.cask.cdap.api.artifact.ArtifactId;
 import co.cask.cdap.app.runtime.ProgramController;
 import co.cask.cdap.app.store.Store;
-<<<<<<< HEAD
-=======
 import co.cask.cdap.common.MethodNotAllowedException;
->>>>>>> 197606cc
 import co.cask.cdap.common.NotFoundException;
 import co.cask.cdap.common.ProfileConflictException;
 import co.cask.cdap.common.app.RunIds;
@@ -43,10 +40,7 @@
 import com.google.common.collect.ImmutableList;
 import com.google.inject.Injector;
 import org.apache.twill.api.RunId;
-<<<<<<< HEAD
-=======
 import org.junit.After;
->>>>>>> 197606cc
 import org.junit.Assert;
 import org.junit.BeforeClass;
 import org.junit.Test;
@@ -58,10 +52,7 @@
 import java.util.List;
 import java.util.Map;
 import java.util.Set;
-<<<<<<< HEAD
-=======
 import java.util.concurrent.TimeUnit;
->>>>>>> 197606cc
 
 /**
  * Unit test for profile store
@@ -81,14 +72,11 @@
   public static void setup() {
     injector = AppFabricTestHelper.getInjector();
     profileService = injector.getInstance(ProfileService.class);
-<<<<<<< HEAD
-=======
   }
 
   @After
   public void afterTest() throws Exception {
     profileService.clear();
->>>>>>> 197606cc
   }
 
   @Test
@@ -239,13 +227,9 @@
   @Test
   public void testAddDeleteAssignments() throws Exception {
     ProfileId myProfile = NamespaceId.DEFAULT.profile("MyProfile");
-<<<<<<< HEAD
-    profileService.saveProfile(myProfile, Profile.NATIVE);
-=======
     Profile profile1 = new Profile("MyProfile", Profile.NATIVE.getLabel(), Profile.NATIVE.getDescription(),
                                    Profile.NATIVE.getScope(), Profile.NATIVE.getProvisioner());
     profileService.saveProfile(myProfile, profile1);
->>>>>>> 197606cc
 
     // add a profile assignment and verify
     Set<EntityId> expected = new HashSet<>();
@@ -292,9 +276,6 @@
   @Test
   public void testProfileDeletion() throws Exception {
     ProfileId myProfile = NamespaceId.DEFAULT.profile("MyProfile");
-<<<<<<< HEAD
-    profileService.saveProfile(myProfile, Profile.NATIVE);
-=======
     ProfileId myProfile2 = NamespaceId.DEFAULT.profile("MyProfile2");
     Profile profile1 = new Profile("MyProfile", Profile.NATIVE.getLabel(), Profile.NATIVE.getDescription(),
                                    Profile.NATIVE.getScope(), Profile.NATIVE.getProvisioner());
@@ -304,7 +285,6 @@
     // add profile2 and disable it, profile2 can get deleted at any time
     profileService.saveProfile(myProfile2, profile2);
     profileService.disableProfile(myProfile2);
->>>>>>> 197606cc
 
     // Should not be able to delete because the profile is by default enabled
     try {
@@ -314,8 +294,6 @@
       // expected
     }
 
-<<<<<<< HEAD
-=======
     try {
       profileService.deleteAllProfiles(NamespaceId.DEFAULT);
       Assert.fail();
@@ -324,7 +302,6 @@
       Assert.assertEquals(profile2, profileService.getProfile(myProfile2));
     }
 
->>>>>>> 197606cc
     // add assignment and disable it, deletion should also fail
     profileService.addProfileAssignment(myProfile, NamespaceId.DEFAULT);
     profileService.disableProfile(myProfile);
@@ -335,8 +312,6 @@
     } catch (ProfileConflictException e) {
       // expected
     }
-<<<<<<< HEAD
-=======
 
     try {
       profileService.deleteAllProfiles(NamespaceId.DEFAULT);
@@ -346,7 +321,6 @@
       Assert.assertEquals(profile2, profileService.getProfile(myProfile2));
     }
 
->>>>>>> 197606cc
     profileService.removeProfileAssignment(myProfile, NamespaceId.DEFAULT);
 
     // add an active record to DefaultStore, deletion should still fail
@@ -369,8 +343,6 @@
       // expected
     }
 
-<<<<<<< HEAD
-=======
     try {
       profileService.deleteAllProfiles(NamespaceId.DEFAULT);
       Assert.fail();
@@ -379,15 +351,12 @@
       Assert.assertEquals(profile2, profileService.getProfile(myProfile2));
     }
 
->>>>>>> 197606cc
     // set the run to stopped then deletion should work
     store.setStop(programRunId, System.currentTimeMillis() + 1000,
                   ProgramController.State.ERROR.getRunStatus(), AppFabricTestHelper.createSourceId(++sourceId));
 
     // now profile deletion should succeed
     profileService.deleteProfile(myProfile);
-<<<<<<< HEAD
-=======
     Assert.assertEquals(Collections.singletonList(profile2), profileService.getProfiles(NamespaceId.DEFAULT, false));
     profileService.saveProfile(myProfile, profile1);
     profileService.disableProfile(myProfile);
@@ -442,6 +411,5 @@
                                   creationTime);
     profileService.saveProfile(myProfile, profile);
     Assert.assertEquals(creationTime, profileService.getProfile(myProfile).getCreatedTsSeconds());
->>>>>>> 197606cc
   }
 }