--- conflicted
+++ resolved
@@ -284,13 +284,8 @@
         int threshold = Integer.parseInt(properties.getProperty(Constants.Stream.NOTIFICATION_THRESHOLD,
                                                                 cConf.get(Constants.Stream.NOTIFICATION_THRESHOLD)));
 
-<<<<<<< HEAD
-        StreamConfig config = new StreamConfig(name, partitionDuration, indexInterval, ttl, streamLocation, null,
-                                               threshold);
-=======
         StreamConfig config = new StreamConfig(streamId, partitionDuration, indexInterval, ttl, streamLocation,
                                                null, threshold);
->>>>>>> 534b5676
         writeConfig(config);
         createStreamFeeds(config);
         alterExploreStream(streamId.getName(), true);
