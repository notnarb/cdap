/*
 * Copyright © 2015-2017 Cask Data, Inc.
 *
 * Licensed under the Apache License, Version 2.0 (the "License"); you may not
 * use this file except in compliance with the License. You may obtain a copy of
 * the License at
 *
 * http://www.apache.org/licenses/LICENSE-2.0
 *
 * Unless required by applicable law or agreed to in writing, software
 * distributed under the License is distributed on an "AS IS" BASIS, WITHOUT
 * WARRANTIES OR CONDITIONS OF ANY KIND, either express or implied. See the
 * License for the specific language governing permissions and limitations under
 * the License.
 */

package co.cask.cdap.data2.dataset2.lib.partitioned;

import co.cask.cdap.api.Predicate;
import co.cask.cdap.api.Transactional;
import co.cask.cdap.api.TxRunnable;
import co.cask.cdap.api.annotation.Beta;
import co.cask.cdap.api.annotation.ReadOnly;
import co.cask.cdap.api.annotation.ReadWrite;
import co.cask.cdap.api.annotation.WriteOnly;
import co.cask.cdap.api.common.Bytes;
import co.cask.cdap.api.data.batch.DatasetOutputCommitter;
import co.cask.cdap.api.dataset.DataSetException;
import co.cask.cdap.api.dataset.DatasetContext;
import co.cask.cdap.api.dataset.DatasetSpecification;
import co.cask.cdap.api.dataset.PartitionNotFoundException;
import co.cask.cdap.api.dataset.lib.AbstractDataset;
import co.cask.cdap.api.dataset.lib.DynamicPartitioner;
import co.cask.cdap.api.dataset.lib.FileSet;
import co.cask.cdap.api.dataset.lib.FileSetArguments;
import co.cask.cdap.api.dataset.lib.FileSetProperties;
import co.cask.cdap.api.dataset.lib.IndexedTable;
import co.cask.cdap.api.dataset.lib.PartitionAlreadyExistsException;
import co.cask.cdap.api.dataset.lib.PartitionConsumerResult;
import co.cask.cdap.api.dataset.lib.PartitionConsumerState;
import co.cask.cdap.api.dataset.lib.PartitionDetail;
import co.cask.cdap.api.dataset.lib.PartitionFilter;
import co.cask.cdap.api.dataset.lib.PartitionKey;
import co.cask.cdap.api.dataset.lib.PartitionMetadata;
import co.cask.cdap.api.dataset.lib.PartitionOutput;
import co.cask.cdap.api.dataset.lib.PartitionedFileSet;
import co.cask.cdap.api.dataset.lib.PartitionedFileSetArguments;
import co.cask.cdap.api.dataset.lib.Partitioning;
import co.cask.cdap.api.dataset.lib.Partitioning.FieldType;
import co.cask.cdap.api.dataset.lib.partitioned.PartitionKeyCodec;
import co.cask.cdap.api.dataset.table.Put;
import co.cask.cdap.api.dataset.table.Row;
import co.cask.cdap.api.dataset.table.Scanner;
import co.cask.cdap.common.conf.Constants;
import co.cask.cdap.common.io.Locations;
import co.cask.cdap.common.logging.LogSamplers;
import co.cask.cdap.common.logging.Loggers;
import co.cask.cdap.data.RuntimeProgramContext;
import co.cask.cdap.data.RuntimeProgramContextAware;
import co.cask.cdap.data2.dataset2.lib.file.FileSetDataset;
import co.cask.cdap.explore.client.ExploreFacade;
import co.cask.cdap.proto.id.DatasetId;
import com.google.common.annotations.VisibleForTesting;
import com.google.common.base.Function;
import com.google.common.base.Preconditions;
import com.google.common.base.Throwables;
import com.google.common.collect.ImmutableMap;
import com.google.common.collect.Iterables;
import com.google.common.collect.Lists;
import com.google.common.collect.Sets;
import com.google.common.util.concurrent.Futures;
import com.google.gson.Gson;
import com.google.gson.GsonBuilder;
import com.google.inject.Provider;
import org.apache.tephra.Transaction;
import org.apache.tephra.TransactionConflictException;
import org.apache.tephra.TransactionFailureException;
import org.apache.twill.filesystem.Location;
import org.slf4j.Logger;
import org.slf4j.LoggerFactory;

import java.io.IOException;
import java.util.ArrayList;
import java.util.Collection;
import java.util.Collections;
import java.util.HashMap;
import java.util.HashSet;
import java.util.Iterator;
import java.util.List;
import java.util.Map;
import java.util.Objects;
import java.util.Set;
<<<<<<< HEAD
import java.util.concurrent.Future;
=======
import java.util.concurrent.TimeUnit;
>>>>>>> 1c756310
import java.util.concurrent.atomic.AtomicLong;
import java.util.concurrent.atomic.AtomicReference;
import javax.annotation.Nullable;

/**
 * Implementation of partitioned datasets using a Table to store the meta data.
 */
public class PartitionedFileSetDataset extends AbstractDataset
  implements PartitionedFileSet, DatasetOutputCommitter, RuntimeProgramContextAware {

  private static final Logger LOG = LoggerFactory.getLogger(PartitionedFileSetDataset.class);
  private static final Logger SAMPLING_LOG = Loggers.sampling(LOG, LogSamplers.limitRate(TimeUnit.MINUTES.toMillis(1)));
  private static final Gson GSON =
    new GsonBuilder().registerTypeAdapter(PartitionKey.class, new PartitionKeyCodec()).create();
  private static final String QUARANTINE_DIR = ".quarantine";

  // A function to convert PartitionOperation into PartitionKey by getting the key from the operation.
  private static final Function<PartitionOperation, PartitionKey> OP_TO_KEY =
    new Function<PartitionOperation, PartitionKey>() {
      @Override
      public PartitionKey apply(PartitionOperation operation) {
        return operation.getPartitionKey();
      }
    };

  /**
   * A key that is guaranteed to be in the input format in configuration, where the value represents a GSON-serialized
   * mapping from a partition's path to its partition key.
   */
  public static final String PATH_TO_PARTITIONING_MAPPING = "path.to.partition.mapping";

  // column keys
  protected static final byte[] WRITE_PTR_COL = { 'w' };
  protected static final byte[] CREATION_TIME_COL = { 'c' };
  private static final byte[] LAST_MODIFICATION_TIME_COL = { 'm' };
  private static final byte[] RELATIVE_PATH = { 'p' };
  private static final byte[] METADATA_PREFIX = { 'm', '.' };

  protected final FileSet files;
  protected final DatasetSpecification spec;
  protected final boolean isExternal;
  private final boolean exploreEnabled;
  protected final Map<String, String> runtimeArguments;
  protected final Partitioning partitioning;
  private final IndexedTable partitionsTable;
  private final Provider<ExploreFacade> exploreFacadeProvider;

  private final DatasetId datasetInstanceId;

  // Keep track of all partitions' being added/dropped in this transaction, so we can rollback their paths,
  // if necessary.
  private final List<PartitionOperation> operationsInThisTx = new ArrayList<>();

  private Transaction tx;
  private RuntimeProgramContext runtimeProgramContext;

  // this will store the result of getInputKeys() after it is called (the result is needed by
  // both getInputFormat() and getInputFormatConfiguration(), and we don't want to compute it twice).
  private AtomicReference<Collection<PartitionKey>> inputKeysCache = null;

  public PartitionedFileSetDataset(DatasetContext datasetContext, String name,
                                   Partitioning partitioning, FileSet fileSet, IndexedTable partitionTable,
                                   DatasetSpecification spec, Map<String, String> arguments,
                                   Provider<ExploreFacade> exploreFacadeProvider) {
    super(name, partitionTable);
    this.files = fileSet;
    this.partitionsTable = partitionTable;
    this.spec = spec;
    this.isExternal = FileSetProperties.isDataExternal(spec.getProperties());
    this.exploreEnabled = FileSetProperties.isExploreEnabled(spec.getProperties());
    this.runtimeArguments = arguments;
    this.partitioning = partitioning;
    this.exploreFacadeProvider = exploreFacadeProvider;
    this.datasetInstanceId = new DatasetId(datasetContext.getNamespaceId(), name);
  }

  @Override
  public void setContext(RuntimeProgramContext context) {
    this.runtimeProgramContext = context;
  }

  /**
   * Returns the current {@link RuntimeProgramContext} or {@code null} if it is not available.
   */
  @Nullable
  protected RuntimeProgramContext getRuntimeProgramContext() {
    return runtimeProgramContext;
  }

  @Override
  public void startTx(Transaction tx) {
    operationsInThisTx.clear();
    super.startTx(tx);
    this.tx = tx;
  }

  @Override
  public boolean commitTx() throws Exception {
    if (!super.commitTx()) {
      return false;
    }

    // Publish a notification if there was new partition added.
    RuntimeProgramContext runtimeProgramContext = getRuntimeProgramContext();
    if (runtimeProgramContext != null && !operationsInThisTx.isEmpty()) {
      List<PartitionKey> newPartitions = Lists.newArrayList(
        Iterables.transform(Iterables.filter(operationsInThisTx, AddPartitionOperation.class), OP_TO_KEY));

      // Only fire notification if there is new partition added
      if (!newPartitions.isEmpty()) {
        runtimeProgramContext.notifyNewPartitions(newPartitions);
      }
    }
    return true;
  }

  @Override
  public void postTxCommit() {
    // simply delete the quarantine directory for this transaction
    try {
      Location quarantine = getQuarantineLocation();
      if (quarantine.exists()) {
        boolean deleteSuccess = quarantine.delete(true);
        if (!deleteSuccess) {
          throw new DataSetException(String.format("Error deleting quarantine location %s.", quarantine));
        }
      }
    } catch (IOException e) {
      throw new DataSetException(String.format("Error deleting quarantine location for tx %s.", tx.getWritePointer()),
                                 e);
    }

    this.tx = null;
    super.postTxCommit();
  }

  @Override
  public boolean rollbackTx() throws Exception {
    // rollback all the partition add and drop operations, in reverse order
    // if any throw exception, suppress it temporarily while attempting to roll back the remainder operations
    Exception caughtExn = null;
    for (int i = operationsInThisTx.size() - 1; i >= 0; i--) {
      PartitionOperation operation = operationsInThisTx.get(i);
      try {
        rollbackOperation(operation);
      } catch (Exception e) {
        if (caughtExn == null) {
          caughtExn = e;
        } else {
          caughtExn.addSuppressed(e);
        }
      }
    }
    if (caughtExn != null) {
      throw caughtExn;
    }

    this.tx = null;
    return super.rollbackTx();
  }

  private void rollbackOperation(PartitionOperation operation) throws Exception {
    if (operation instanceof AddPartitionOperation) {
      undoPartitionCreate((AddPartitionOperation) operation);
    } else if (operation instanceof DropPartitionOperation) {
      undoPartitionDelete((DropPartitionOperation) operation);
    } else {
      // this shouldn't happen, since we only have the above subclasses
      throw new IllegalArgumentException("Unknown operation: " + operation.getClass().getSimpleName());
    }
  }

  private void undoPartitionDelete(DropPartitionOperation operation) throws Exception {
    // move from quarantine, back to original location
    Location srcLocation = getQuarantineLocation().append(operation.getRelativePath());
    if (srcLocation.exists()) {
      srcLocation.renameTo(files.getLocation(operation.getRelativePath()));
    }
    // recreating the partition in Hive only makes sense if the rename succeeds
    addPartitionToExplore(operation.getPartitionKey(), operation.getRelativePath());
  }

  private void undoPartitionCreate(AddPartitionOperation operation) throws Exception {
    Exception caughtExn = null;
    if (operation.isExplorePartitionCreated()) {
      try {
        dropPartitionFromExplore(operation.getPartitionKey());
      } catch (Exception e) {
        caughtExn = e;
      }
    }
    if (operation.isFilesCreated()) {
      try {
        Location location = files.getLocation(operation.getRelativePath());
        if (location.exists() && !location.delete(true)) {
          throw new IOException(String.format("Failed to delete location %s.", location));
        }
      } catch (Exception e) {
        if (caughtExn != null) {
          caughtExn.addSuppressed(e);
        } else {
          caughtExn = e;
        }
      }
    }
    if (caughtExn != null) {
      throw caughtExn;
    }
  }

  private Location getQuarantineLocation() throws IOException {
    // each transaction must not share its quarantine directory with another transaction
    return files.getBaseLocation().append(QUARANTINE_DIR + "." + tx.getTransactionId());
  }

  @Override
  public Partitioning getPartitioning() {
    return partitioning;
  }

  @WriteOnly
  @Override
  public void addPartition(PartitionKey key, String path) {
    addPartition(key, path, Collections.<String, String>emptyMap());
  }

  @WriteOnly
  @Override
  public void addPartition(PartitionKey key, String path, Map<String, String> metadata) {
    // how do we know that filesCreated=false?
    addPartition(key, path, metadata, false, false);
  }

<<<<<<< HEAD
  public void addPartition(PartitionKey key, String path, Map<String, String> metadata, boolean filesCreated,
                           boolean allowAppend) {
    AddPartitionOperation operation = new AddPartitionOperation(key, path, filesCreated);
    operationsInThisTx.add(operation);
    byte[] rowKey = generateRowKey(key, partitioning);
    Row row = partitionsTable.get(rowKey);
    boolean appending = !row.isEmpty();
    if (appending && !allowAppend) {
      throw new DataSetException(String.format("Dataset '%s' already has a partition with the same key: %s",
                                               getName(), key.toString()));
    }
    if (appending) {
      // this can happen if user originally created the partition with a custom relative path
      String existingPath = Bytes.toString(row.get(RELATIVE_PATH));
      if (!path.equals(existingPath)) {
        throw new DataSetException(String.format("Attempting to append to Dataset '%s', to partition '%s' with a " +
                                                   "different path. Original path: '%s'. New path: '%s'",
                                                 getName(), key.toString(), existingPath, path));
      }
    }
    LOG.debug("{} partition with key {} and path {} to dataset {}", appending ? "Appending to" : "Creating",
              key, path, getName());
=======
  private void addPartition(PartitionKey key, String path, Map<String, String> metadata, boolean filesCreated) {
    byte[] rowKey = assertNotExists(key);
    AddPartitionOperation operation = new AddPartitionOperation(key, path, filesCreated);
    operationsInThisTx.add(operation);
    LOG.debug("Adding partition with key {} and path {} to dataset {}", key, path, getName());
>>>>>>> 1c756310
    Put put = new Put(rowKey);
    byte[] nowInMillis = Bytes.toBytes(System.currentTimeMillis());
    if (!appending) {
      put.add(RELATIVE_PATH, Bytes.toBytes(path));
      put.add(CREATION_TIME_COL, nowInMillis);
    }
    put.add(LAST_MODIFICATION_TIME_COL, nowInMillis);

    addMetadataToPut(metadata, put);
    // index each row by its transaction's write pointer
    put.add(WRITE_PTR_COL, tx.getWritePointer());

    partitionsTable.put(put);

    if (!appending) {
      addPartitionToExplore(key, path);
      operation.setExplorePartitionCreated();
    }
  }

  @ReadWrite
  @Override
  public PartitionConsumerResult consumePartitions(PartitionConsumerState partitionConsumerState) {
    return consumePartitions(partitionConsumerState, Integer.MAX_VALUE, new Predicate<PartitionDetail>() {
      @Override
      public boolean apply(@Nullable PartitionDetail input) {
        return true;
      }
    });
  }

  /**
   * While applying a partition filter and a limit, parse partitions from the rows of a scanner and add them to a list.
   * Note that multiple partitions can have the same transaction write pointer. For each set of partitions with the same
   * write pointer, we either add the entire set or exclude the entire set. The limit is applied after adding each such
   * set of partitions to the list.
   *
   * @param scanner the scanner on the partitions table from which to read partitions
   * @param partitions list to add the qualifying partitions to
   * @param limit limit, which once reached, partitions committed by other transactions will not be added.
   *              The limit is checked after adding consuming all partitions of a transaction, so
   *              the total number of consumed partitions may be greater than this limit.
   * @param predicate predicate to apply before adding to the partitions list
   * @return Transaction ID of the partition that we reached in the scanner, but did not add to the list. This value
   *         can be useful in future scans.
   */
  @Nullable
  private Long scannerToPartitions(Scanner scanner, List<PartitionDetail> partitions, int limit,
                                   Predicate<PartitionDetail> predicate) {
    Long prevTxId = null;
    Row row;
    while ((row = scanner.next()) != null) {
      PartitionKey key = parseRowKey(row.getRow(), partitioning);

      String relativePath = Bytes.toString(row.get(RELATIVE_PATH));
      Long txId = Bytes.toLong(row.get(WRITE_PTR_COL));

      // if we are on a partition written by a different transaction, check if we are over the limit
      // we don't want to do a check on every partition because we want to either add all partitions written
      // by a transaction or none, since we keep our marker based upon transaction id.
      if (prevTxId != null && !prevTxId.equals(txId)) {
        if (partitions.size() >= limit) {
          return txId;
        }
      }
      prevTxId = txId;

      BasicPartitionDetail partitionDetail =
        new BasicPartitionDetail(PartitionedFileSetDataset.this, relativePath, key, metadataFromRow(row));

      if (!predicate.apply(partitionDetail)) {
        continue;
      }
      partitions.add(partitionDetail);
    }
    return null;
  }

  // PartitionConsumerState consists of two things:
  //   1) A list of transaction IDs representing the list of transactions in progress during the previous call.
  //      Each of these transaction IDs need to be checked for new partitions because there may be partitions created by
  //      those partitions since the previous call.
  //   2) A transaction ID from which to start scanning for new partitions. This is an exclusive end range that the
  //      previous call stopped scanning partitions at.
  //   Note that each of the transactions IDs in (1) will be smaller than the transactionId in (2).
  @ReadWrite
  @Override
  public PartitionConsumerResult consumePartitions(PartitionConsumerState partitionConsumerState, int limit,
                                                   Predicate<PartitionDetail> predicate) {
    List<Long> previousInProgress = partitionConsumerState.getVersionsToCheck();
    Set<Long> noLongerInProgress = setDiff(previousInProgress, tx.getInProgress());

    List<PartitionDetail> partitions = Lists.newArrayList();

    Iterator<Long> iter = noLongerInProgress.iterator();
    while (iter.hasNext()) {
      Long txId = iter.next();
      if (partitions.size() >= limit) {
        break;
      }
      try (Scanner scanner = partitionsTable.readByIndex(WRITE_PTR_COL, Bytes.toBytes(txId))) {
        scannerToPartitions(scanner, partitions, limit, predicate);
      }
      // remove the txIds as they are added to the partitions list already
      // if they're not removed, they will be persisted in the state for the next scan
      iter.remove();
    }

    // exclusive scan end, to be used as the start for a next call to consumePartitions
    long scanUpTo;
    if (partitions.size() < limit) {
      // no read your own writes (partitions)
      scanUpTo = Math.min(tx.getWritePointer(), tx.getReadPointer() + 1);
      Long endTxId;
      try (Scanner scanner = partitionsTable.scanByIndex(WRITE_PTR_COL,
                                                         Bytes.toBytes(partitionConsumerState.getStartVersion()),
                                                         Bytes.toBytes(scanUpTo))) {
        endTxId = scannerToPartitions(scanner, partitions, limit, predicate);
      }
      if (endTxId != null) {
        // nonnull means that the scanner was not exhausted
        scanUpTo = endTxId;
      }
    } else {
      // if we have already hit the limit, don't scan; instead, use the startVersion as the startVersion to the next
      // call to consumePartitions
      scanUpTo = partitionConsumerState.getStartVersion();
    }

    List<Long> inProgressBeforeScanEnd = Lists.newArrayList(noLongerInProgress);
    for (long txId : tx.getInProgress()) {
      if (txId >= scanUpTo) {
        break;
      }
      inProgressBeforeScanEnd.add(txId);
    }
    return new PartitionConsumerResult(new PartitionConsumerState(scanUpTo, inProgressBeforeScanEnd),
                                       partitions);
  }

  // returns the set of Longs that are in oldLongs, but not in newLongs (oldLongs - newLongs)
  private Set<Long> setDiff(List<Long> oldLongs, long[] newLongs) {
    Set<Long> oldLongsSet = new HashSet<>(oldLongs);
    for (long newLong : newLongs) {
      oldLongsSet.remove(newLong);
    }
    return oldLongsSet;
  }

  @WriteOnly
  @Override
  public void addMetadata(PartitionKey key, String metadataKey, String metadataValue) {
    addMetadata(key, ImmutableMap.of(metadataKey, metadataValue));
  }

  @WriteOnly
  @Override
  public void addMetadata(PartitionKey key, Map<String, String> metadata) {
    final byte[] rowKey = generateRowKey(key, partitioning);
    Row row = partitionsTable.get(rowKey);
    if (row.isEmpty()) {
      throw new PartitionNotFoundException(key, getName());
    }

    Put put = new Put(rowKey);
    addMetadataToPut(metadata, put);
    partitionsTable.put(put);
  }

  private void addMetadataToPut(Map<String, String> metadata, Put put) {
    for (Map.Entry<String, String> entry : metadata.entrySet()) {
      byte[] columnKey = columnKeyFromMetadataKey(entry.getKey());
      put.add(columnKey, Bytes.toBytes(entry.getValue()));
    }
  }

  @Override
  public void removeMetadata(PartitionKey key, String metadataKey) {
    removeMetadata(key, Collections.singleton(metadataKey));
  }

  @Override
  public void removeMetadata(PartitionKey key, Set<String> metadataKeys) {
    final byte[] rowKey = generateRowKey(key, partitioning);
    Row row = partitionsTable.get(rowKey);
    if (row.isEmpty()) {
      throw new PartitionNotFoundException(key, getName());
    }

    int i = 0;
    byte[][] deleteColumns = new byte[metadataKeys.size()][];
    for (String metadataKey : metadataKeys) {
      deleteColumns[i++] = columnKeyFromMetadataKey(metadataKey);
    }
    partitionsTable.delete(rowKey, deleteColumns);
  }

  @VisibleForTesting
  public void addPartitionToExplore(PartitionKey key, String path) {
    if (exploreEnabled) {
      ExploreFacade exploreFacade = exploreFacadeProvider.get();
      if (exploreFacade != null) {
        try {
          exploreFacade.addPartition(datasetInstanceId, spec, key, files.getLocation(path).toURI().getPath());
        } catch (Exception e) {
          throw new DataSetException(String.format(
            "Unable to add partition for key %s with path %s to explore table.", key.toString(), path), e);
        }
      }
    }
  }

  @WriteOnly
  @Override
  public void dropPartition(PartitionKey key) {
    byte[] rowKey = generateRowKey(key, partitioning);
    PartitionDetail partition = getPartition(key);
    if (partition == null) {
      // silently ignore non-existing partitions
      return;
    }
    // TODO: make DDL operations transactional [CDAP-1393]
    dropPartitionFromExplore(key);
    partitionsTable.delete(rowKey);
    if (!isExternal) {
      Location partitionLocation = partition.getLocation();
      try {
        if (partitionLocation.exists()) {
          Location dstLocation = getQuarantineLocation().append(partition.getRelativePath());
          Location dstParent = Locations.getParent(dstLocation);
          // shouldn't be null, since dstLocation was created by appending to a location, so it must have a parent
          Preconditions.checkNotNull(dstParent);
          // before moving into quarantine, we need to ensure that parent location exists
          if (!dstParent.exists()) {
            if (!dstParent.mkdirs()) {
              throw new DataSetException(String.format("Failed to create parent directory %s", dstParent));
            }
          }
          partitionLocation.renameTo(dstLocation);
        }
      } catch (IOException ioe) {
        throw new DataSetException(String.format("Failed to move location %s into quarantine", partitionLocation));
      }
      operationsInThisTx.add(new DropPartitionOperation(key, partition.getRelativePath()));
    }
  }

  private void dropPartitionFromExplore(PartitionKey key) {
    if (exploreEnabled) {
      ExploreFacade exploreFacade = exploreFacadeProvider.get();
      if (exploreFacade != null) {
        try {
          exploreFacade.dropPartition(datasetInstanceId, spec, key);
        } catch (Exception e) {
          throw new DataSetException(String.format(
            "Unable to drop partition for key %s from explore table.", key.toString()), e);
        }
      }
    }
  }

  @ReadWrite
  @Override
  public Future<Void> concatenatePartition(PartitionKey key) {
    PartitionDetail partition = getPartition(key);
    if (partition == null) {
      throw new PartitionNotFoundException(key, getName());
    }
    try {
      if (exploreEnabled) {
        return exploreFacadeProvider.get().concatenatePartition(datasetInstanceId, spec, key);
      } else {
        return Futures.immediateFuture(null);
      }
    } catch (Exception e) {
      throw new DataSetException(String.format(
        "Unable to concatenate partition for key %s from explore table.", key.toString()), e);
    }
  }

  @ReadOnly
  @Override
  public PartitionOutput getPartitionOutput(PartitionKey key) {
<<<<<<< HEAD
    checkNotExternal();
    return new BasicPartitionOutput(this, getOutputPath(key), key);
  }

=======
    if (isExternal) {
      throw new UnsupportedOperationException(
        "Output is not supported for external partitioned file set '" + spec.getName() + "'");
    }
    assertNotExists(key, true);
    return new BasicPartitionOutput(this, getOutputPath(key), key);
  }


  private byte[] assertNotExists(PartitionKey key) {
    return assertNotExists(key, false);
  }

  // Throws PartitionAlreadyExistsException if the partition key already exists.
  // Otherwise, returns the rowkey corresponding to the PartitionKey.
  @ReadOnly
  byte[] assertNotExists(PartitionKey key, boolean supportNonTransactional) {
    byte[] rowKey = generateRowKey(key, partitioning);
    if (tx == null && supportNonTransactional) {
      if (LOG.isWarnEnabled()) {
        StringBuilder sb = new StringBuilder();
        for (StackTraceElement stackTraceElement : Thread.currentThread().getStackTrace()) {
          sb.append("\n\tat ").append(stackTraceElement.toString());
        }
        SAMPLING_LOG.warn("Operation should be performed within a transaction. " +
                            "This operation may require a transaction in the future. {}", sb);
      }
      // to handle backwards compatibility (user might have called PartitionedFileSet#getPartitionOutput outside
      // of a transaction), we can't check partition existence via the partitionsTable. As an fallback approach,
      // check the filesystem.
      Location partitionLocation = files.getLocation(getOutputPath(key));
      if (exists(partitionLocation)) {
        throw new DataSetException(String.format("Location %s for partition key %s already exists: ",
                                                 partitionLocation, key));
      }
    } else {
      Row row = partitionsTable.get(rowKey);
      if (!row.isEmpty()) {
        throw new PartitionAlreadyExistsException(getName(), key);
      }
    }
    return rowKey;
  }

  private boolean exists(Location location) {
    try {
      return location.exists();
    } catch (IOException e) {
      throw new DataSetException(e);
    }
  }

  @ReadOnly
>>>>>>> 1c756310
  @Override
  public PartitionDetail getPartition(PartitionKey key) {
    byte[] rowKey = generateRowKey(key, partitioning);
    Row row = partitionsTable.get(rowKey);
    if (row.isEmpty()) {
      return null;
    }

    byte[] pathBytes = row.get(RELATIVE_PATH);
    if (pathBytes == null) {
      return null;
    }

    return new BasicPartitionDetail(this, Bytes.toString(pathBytes), key, metadataFromRow(row));
  }

  @ReadOnly
  @Override
  public Set<PartitionDetail> getPartitions(@Nullable PartitionFilter filter) {
    final Set<PartitionDetail> partitionDetails = Sets.newHashSet();
    getPartitions(filter, new PartitionConsumer() {
      @Override
      public void consume(PartitionKey key, String path, @Nullable PartitionMetadata metadata) {
        // metadata won't be null, because we pass 'true' as the 'decodeMetadata' parameter of 'getPartitions'
        partitionDetails.add(new BasicPartitionDetail(PartitionedFileSetDataset.this, path, key, metadata));
      }
    }, true);
    return partitionDetails;
  }

  private Collection<PartitionKey> getPartitionPaths(@Nullable PartitionFilter filter) {
    // this avoids constructing the Partition object for every partition.
    final Set<PartitionKey> partitionKeys = new HashSet<>();
    getPartitions(filter, new PartitionConsumer() {
      @Override
      public void consume(PartitionKey key, String path, @Nullable PartitionMetadata metadata) {
        partitionKeys.add(key);
      }
    }, false);
    return partitionKeys;
  }

  protected void getPartitions(@Nullable PartitionFilter filter, PartitionConsumer consumer) {
    // by default, parse the metadata from the rows
    getPartitions(filter, consumer, true);
  }

  // if decodeMetadata is false, null is passed as the PartitionMetadata to the PartitionConsumer,
  // for efficiency reasons, since the metadata is not always needed
  protected void getPartitions(@Nullable PartitionFilter filter, PartitionConsumer consumer, boolean decodeMetadata) {
    byte[] startKey = generateStartKey(filter);
    byte[] endKey = generateStopKey(filter);
    getPartitions(filter, consumer, decodeMetadata, startKey, endKey, Long.MAX_VALUE);
  }

  private void getPartitions(@Nullable PartitionFilter filter, PartitionConsumer consumer, boolean decodeMetadata,
                             @Nullable byte[] startKey, @Nullable byte[] endKey, long limit) {
    long count = 0L;
    try (Scanner scanner = partitionsTable.scan(startKey, endKey)) {
      while (count < limit) {
        Row row = scanner.next();
        if (row == null) {
          break;
        }
        PartitionKey key;
        try {
          key = parseRowKey(row.getRow(), partitioning);
        } catch (IllegalArgumentException e) {
          LOG.debug(String.format("Failed to parse row key for partitioned file set '%s': %s",
                                  getName(), Bytes.toStringBinary(row.getRow())));
          continue;
        }
        if (filter != null && !filter.match(key)) {
          continue;
        }
        byte[] pathBytes = row.get(RELATIVE_PATH);
        if (pathBytes != null) {
          consumer.consume(key, Bytes.toString(pathBytes), decodeMetadata ? metadataFromRow(row) : null);
        }
        count++;
      }
      if (count == 0) {
        warnIfInvalidPartitionFilter(filter, partitioning);
      }
    }
  }

  private PartitionMetadata metadataFromRow(Row row) {
    Map<String, String> metadata = new HashMap<>();
    for (Map.Entry<byte[], byte[]> entry : row.getColumns().entrySet()) {
      if (Bytes.startsWith(entry.getKey(), METADATA_PREFIX)) {
        String metadataKey = metadataKeyFromColumnKey(entry.getKey());
        metadata.put(metadataKey, Bytes.toString(entry.getValue()));
      }
    }

    byte[] creationTimeBytes = row.get(CREATION_TIME_COL);
    byte[] lastModificationTimeBytes = row.get(LAST_MODIFICATION_TIME_COL);
    // For backwards compatibility. In pre-4.3 CDAP, we did not write a LAST_MODIFICATION_TIME_COL. We know that such
    // partitions have not been appended to.
    if (lastModificationTimeBytes == null) {
      lastModificationTimeBytes = creationTimeBytes;
    }
    return new PartitionMetadata(metadata, Bytes.toLong(creationTimeBytes), Bytes.toLong(lastModificationTimeBytes));
  }

  private String metadataKeyFromColumnKey(byte[] columnKey) {
    return Bytes.toString(columnKey, METADATA_PREFIX.length, columnKey.length - METADATA_PREFIX.length);
  }

  private byte[] columnKeyFromMetadataKey(String metadataKey) {
    return Bytes.add(METADATA_PREFIX, Bytes.toBytes(metadataKey));
  }


  /**
   * Generate an output path for a given partition key.
   */
  // package visible for PartitionedFileSetDefinition
  String getOutputPath(PartitionKey key) {
    return getOutputPath(key, partitioning);
  }

  public static String getOutputPath(PartitionKey key, Partitioning partitioning) {
    validatePartitionKey(key, partitioning);
    StringBuilder builder = new StringBuilder();
    String sep = "";
    for (String fieldName : partitioning.getFields().keySet()) {
      builder.append(sep).append(key.getField(fieldName).toString());
      sep = "/";
    }
    return builder.toString();
  }

  /**
   * Interface use internally to build different types of results when scanning partitions.
   */
  protected interface PartitionConsumer {
    void consume(PartitionKey key, String path, @Nullable PartitionMetadata metadata);
  }

  @Override
  public void close() throws IOException {
    try {
      files.close();
    } finally {
      partitionsTable.close();
    }
  }

  @Override
  public String getInputFormatClassName() {
    Collection<PartitionKey> inputKeys = getInputKeys();
    if (inputKeys.isEmpty()) {
      return EmptyInputFormat.class.getName();
    }
    return files.getInputFormatClassName();
  }

  @Override
  public Map<String, String> getInputFormatConfiguration() {
    Collection<PartitionKey> inputKeys = getInputKeys();

    List<Location> inputLocations = new ArrayList<>(inputKeys.size());
    Map<String, PartitionKey> pathToKey = new HashMap<>(inputKeys.size());
    for (PartitionKey key : inputKeys) {
      PartitionDetail partition = getPartition(key);
      String path = Objects.requireNonNull(partition).getRelativePath();
      Location partitionLocation = files.getLocation(path);
      inputLocations.add(partitionLocation);
      pathToKey.put(partitionLocation.toURI().toString(), key);
    }

    Map<String, String> inputFormatConfiguration = files.getInputFormatConfiguration(inputLocations);
    inputFormatConfiguration.put(PATH_TO_PARTITIONING_MAPPING, GSON.toJson(pathToKey));
    return inputFormatConfiguration;
  }

  /**
   * Computes and returns the input partition keys given by the partition filter - if present. Otherwise, get the list
   * of partition keys explicitly specified in the runtime arguments.
   * Stores the result in a cache and returns it.
   */
  private Collection<PartitionKey> getInputKeys() {
    if (inputKeysCache != null) {
      return inputKeysCache.get();
    }
    Collection<PartitionKey> inputKeys = computeInputKeys();
    if (inputKeys == null) {
      inputKeys = PartitionedFileSetArguments.getInputPartitionKeys(runtimeArguments);
    }
    inputKeysCache = new AtomicReference<>(inputKeys);
    return inputKeys;
  }

  /**
   * If a partition filter was specified, return the partition keys of all partitions
   * matching the filter. Otherwise return null.
   */
  @Nullable
  protected Collection<PartitionKey> computeInputKeys() {
    PartitionFilter filter;
    try {
      filter = PartitionedFileSetArguments.getInputPartitionFilter(runtimeArguments);
    } catch (Exception e) {
      throw new DataSetException("Partition filter must be correctly specified in arguments.");
    }
    if (filter == null) {
      return null;
    }
    return getPartitionPaths(filter); // never returns null
  }

  @Override
  public String getOutputFormatClassName() {
    checkNotExternal();
    PartitionKey outputKey = PartitionedFileSetArguments.getOutputPartitionKey(runtimeArguments, getPartitioning());
    if (outputKey == null) {
      return "co.cask.cdap.internal.app.runtime.batch.dataset.partitioned.DynamicPartitioningOutputFormat";
    }
    return files.getOutputFormatClassName();
  }

  @Override
  public Map<String, String> getOutputFormatConfiguration() {
    checkNotExternal();
    // copy the output properties of the embedded file set to the output arguments
    Map<String, String> outputArgs = new HashMap<>(files.getOutputFormatConfiguration());

    // we set the file set's output path in the definition's getDataset(), so there is no need to configure it again.
    // here we just want to validate that an output partition key or dynamic partitioner was specified in the arguments.
    PartitionKey outputKey = PartitionedFileSetArguments.getOutputPartitionKey(runtimeArguments, getPartitioning());
    if (outputKey == null) {
      String dynamicPartitionerClassName = PartitionedFileSetArguments.getDynamicPartitioner(runtimeArguments);
      if (dynamicPartitionerClassName == null) {
        throw new DataSetException(
          "Either a Partition key or a DynamicPartitioner class must be given as a runtime argument.");
      }

      copyDynamicPartitionerArguments(runtimeArguments, outputArgs);

      outputArgs.put(Constants.Dataset.Partitioned.HCONF_ATTR_OUTPUT_FORMAT_CLASS_NAME,
                     files.getOutputFormatClassName());
      outputArgs.put(Constants.Dataset.Partitioned.HCONF_ATTR_OUTPUT_DATASET, getName());
    } else {
      assertNotExists(outputKey, true);
    }
    return ImmutableMap.copyOf(outputArgs);
  }

  private void copyDynamicPartitionerArguments(Map<String, String> fromMap, Map<String, String> toMap) {
    String dynamicPartitionerClassName = PartitionedFileSetArguments.getDynamicPartitioner(fromMap);
    DynamicPartitioner.PartitionWriteOption partitionWriteOption =
      PartitionedFileSetArguments.getDynamicPartitionerWriteOption(fromMap);
    PartitionedFileSetArguments.setDynamicPartitioner(toMap, dynamicPartitionerClassName, partitionWriteOption);

    PartitionedFileSetArguments.setDynamicPartitionerConcurrency(
      toMap, PartitionedFileSetArguments.isDynamicPartitionerConcurrencyAllowed(fromMap));

    // propagate output metadata into OutputFormatConfiguration so DynamicPartitionerOutputCommitter can assign
    // the metadata when it creates the partitions
    Map<String, String> metadata = PartitionedFileSetArguments.getOutputPartitionMetadata(fromMap);
    PartitionedFileSetArguments.setOutputPartitionMetadata(toMap, metadata);
  }

  private void checkNotExternal() {
    if (isExternal) {
      throw new UnsupportedOperationException(
        "Output is not supported for external partitioned file set '" + spec.getName() + "'");
    }
  }

  @Override
  public void onSuccess() throws DataSetException {
    String outputPath = FileSetArguments.getOutputPath(runtimeArguments);
    // If there is no output path, it is either using DynamicPartitioner or the job would have failed.
    // Either way, we can't do much here.
    if (outputPath == null) {
      return;
    }
    // its possible that there is no output key, if using the DynamicPartitioner, in which case
    // DynamicPartitioningOutputFormat is responsible for registering the partitions and the metadata
    PartitionKey outputKey = PartitionedFileSetArguments.getOutputPartitionKey(runtimeArguments, getPartitioning());
    if (outputKey != null) {
      Map<String, String> metadata = PartitionedFileSetArguments.getOutputPartitionMetadata(runtimeArguments);
      addPartition(outputKey, outputPath, metadata, true, false);
    }

    // currently, FileSetDataset#onSuccess is a no-op, but call it, in case it does something in the future
    ((FileSetDataset) files).onSuccess();
  }

  @Override
  public void onFailure() throws DataSetException {
    try {
      // depend on FileSetDataset's implementation of #onFailure to rollback
      ((FileSetDataset) files).onFailure();
    } catch (Throwable caught) {
      Throwables.propagateIfPossible(caught, DataSetException.class);
      throw new DataSetException("Unable to rollback", caught);
    }
  }

  @Override
  public FileSet getEmbeddedFileSet() {
    return files;
  }

  @Override
  public Map<String, String> getRuntimeArguments() {
    return runtimeArguments;
  }

  private void enableExplore(boolean truncating) {
    ExploreFacade exploreFacade = exploreFacadeProvider.get();
    if (exploreFacade != null) {
      try {
        exploreFacade.enableExploreDataset(datasetInstanceId, spec, truncating);
      } catch (Exception e) {
        throw new DataSetException("Unable to enable explore", e);
      }
    }
  }

  private void disableExplore() {
    ExploreFacade exploreFacade = exploreFacadeProvider.get();
    if (exploreFacade != null) {
      try {
        exploreFacade.disableExploreDataset(datasetInstanceId);
      } catch (Exception e) {
        throw new DataSetException("Unable to enable explore", e);
      }
    }
  }

  /**
   * This method can bring a partitioned file set in sync with explore. It scans the partition table and adds
   * every partition to explore. It will start multiple transactions, processing a batch of partitions in each
   * transaction. Optionally, it can disable and re-enable explore first, that is, drop and recreate the Hive table.
   * @param transactional the Transactional for executing transactions
   * @param datasetName the name of the dataset to fix
   * @param doDisable whether to disable and re-enable explore first
   * @param partitionsPerTx how many partitions to process per transaction
   * @param verbose whether to log verbosely. If true, this will log a message for every partition; otherwise it
   *                will only log a report of how many partitions were added / could not be added.
   */
  @Beta
  @SuppressWarnings("unused")
  public static void fixPartitions(Transactional transactional, final String datasetName,
                                   boolean doDisable, final int partitionsPerTx, final boolean verbose) {

    if (doDisable) {
      try {
        transactional.execute(new TxRunnable() {
          @Override
          public void run(co.cask.cdap.api.data.DatasetContext context) throws Exception {
            PartitionedFileSetDataset pfs = context.getDataset(datasetName);
            pfs.disableExplore();
            pfs.enableExplore(true); // truncating = true, because this is like truncating
          }
        });
      } catch (TransactionFailureException e) {
        throw new DataSetException("Unable to disable and enable Explore", e.getCause());
      } catch (RuntimeException e) {
        if (e.getCause() instanceof TransactionFailureException) {
          throw new DataSetException("Unable to disable and enable Explore", e.getCause().getCause());
        }
        throw e;
      }
    }
    final AtomicReference<PartitionKey> startKey = new AtomicReference<>();
    final AtomicLong errorCount = new AtomicLong(0L);
    final AtomicLong successCount = new AtomicLong(0L);
    do {
      try {
        transactional.execute(new TxRunnable() {
          @Override
          public void run(co.cask.cdap.api.data.DatasetContext context) throws Exception {
            final PartitionedFileSetDataset pfs = context.getDataset(datasetName);
            // compute start row for the scan, reset remembered start key to null
            byte[] startRow = startKey.get() == null ? null : generateRowKey(startKey.get(), pfs.getPartitioning());
            startKey.set(null);
            PartitionConsumer consumer = new PartitionConsumer() {
              int count = 0;

              @Override
              public void consume(PartitionKey key, String path, @Nullable PartitionMetadata metadata) {
                if (count >= partitionsPerTx) {
                  // reached the limit: remember this key as the start for the next round
                  startKey.set(key);
                  return;
                }
                try {
                  pfs.addPartitionToExplore(key, path);
                  successCount.incrementAndGet();
                  if (verbose) {
                    LOG.info("Added partition {} with path {}", key, path);
                  }
                } catch (DataSetException e) {
                  errorCount.incrementAndGet();
                  if (verbose) {
                    LOG.warn(e.getMessage(), e);
                  }
                }
                count++;
              }
            };
            pfs.getPartitions(null, consumer, false, startRow, null, partitionsPerTx + 1);
          }
        });
      } catch (TransactionConflictException e) {
        throw new DataSetException("Transaction conflict while reading partitions. This should never happen. " +
                                     "Make sure that no other programs are using this dataset at the same time.");
      } catch (TransactionFailureException e) {
        throw new DataSetException("Transaction failure: " + e.getMessage(), e.getCause());
      } catch (RuntimeException e) {
        // this looks like duplication but is needed in case this is run from a worker: see CDAP-6837
        if (e.getCause() instanceof TransactionConflictException) {
          throw new DataSetException("Transaction conflict while reading partitions. This should never happen. " +
                                       "Make sure that no other programs are using this dataset at the same time.");
        } else if (e.getCause() instanceof TransactionFailureException) {
          throw new DataSetException("Transaction failure: " + e.getMessage(), e.getCause().getCause());
        } else {
          throw e;
        }
      }
    } while (startKey.get() != null); // if it is null, then we consumed less than the limit in this round -> done
    LOG.info("Added {} partitions, failed to add {} partitions.", successCount.get(), errorCount.get());
  }

  //------ private helpers below here --------------------------------------------------------------

  /**
   * Logs a warning if the partition filter contains a field that is not part of the partitioning.
   */
  private void warnIfInvalidPartitionFilter(PartitionFilter filter, Partitioning partitioning) {
    if (null == filter) {
      return;
    }
    for (Map.Entry<String, PartitionFilter.Condition<? extends Comparable>> entry : filter.getConditions().entrySet()) {
      if (!partitioning.getFields().containsKey(entry.getKey())) {
        LOG.warn("Partition filter cannot match any partitions in dataset '{}' because it contains field '{}' " +
                   "that is not a valid partitioning field", getName(), entry.getKey());
      }
    }
  }

  /**
   * Validates the partition key against the partitioning.
   */
  private static void validatePartitionKey(PartitionKey key, Partitioning partitioning) {
    if (!partitioning.getFields().keySet().equals(key.getFields().keySet())) {
      throw new IllegalArgumentException(String.format(
        "Partition key is invalid: It contains fields %s, but the partitioning requires %s",
        key.getFields().keySet(), partitioning.getFields().keySet()));
    }
    for (Map.Entry<String, FieldType> entry : partitioning.getFields().entrySet()) {
      String fieldName = entry.getKey();
      FieldType fieldType = entry.getValue();
      Comparable fieldValue = key.getField(fieldName);
      if (fieldValue == null) {
        throw new IllegalArgumentException(
          String.format("Incomplete partition key: value for field '%s' is missing", fieldName));
      }
      try {
        fieldType.validate(fieldValue);
      } catch (IllegalArgumentException e) {
        throw new IllegalArgumentException(String.format(
          "Invalid partition key: Value for field '%s' is incompatible with the partitioning: %s",
          fieldName, e.getMessage()));
      }
    }
  }

  /**
   * Validates the partition key against the partitioning and gererates the row key for that partition key.
   */
  @VisibleForTesting
  static byte[] generateRowKey(PartitionKey key, Partitioning partitioning) {
    validatePartitionKey(key, partitioning);
    // validate partition key, convert values, and compute size of output
    Map<String, FieldType> partitionFields = partitioning.getFields();
    int totalSize = partitionFields.size() - 1; // one \0 between each of the fields
    ArrayList<byte[]> values = Lists.newArrayListWithCapacity(partitionFields.size());
    for (Map.Entry<String, FieldType> entry : partitionFields.entrySet()) {
      String fieldName = entry.getKey();
      FieldType fieldType = entry.getValue();
      Comparable fieldValue = key.getField(fieldName);
      byte[] bytes = FieldTypes.toBytes(fieldValue, fieldType);
      totalSize += bytes.length;
      values.add(bytes);
    }
    byte[] rowKey = new byte[totalSize];
    int offset = 0;
    for (byte[] bytes : values) {
      System.arraycopy(bytes, 0, rowKey, offset, bytes.length);
      offset += bytes.length + 1; // this leaves a \0 byte after the value
    }
    return rowKey;
  }

  private byte[] generateStartKey(PartitionFilter filter) {
    if (null == filter) {
      return null;
    }
    // validate partition filter, convert values, and compute size of output
    Map<String, FieldType> partitionFields = partitioning.getFields();
    int totalSize = 0;
    ArrayList<byte[]> values = Lists.newArrayListWithCapacity(partitionFields.size());
    for (Map.Entry<String, FieldType> entry : partitionFields.entrySet()) {
      String fieldName = entry.getKey();
      FieldType fieldType = entry.getValue();
      PartitionFilter.Condition<? extends Comparable> condition = filter.getCondition(fieldName);
      if (condition == null) {
        break; // this field is not present; we can't include any more fields in the start key
      }
      Comparable lowerValue = condition.getLower();
      if (lowerValue == null) {
        break; // this field has no lower bound; we can't include any more fields in the start key
      }
      try {
        fieldType.validate(lowerValue);
      } catch (IllegalArgumentException e) {
        throw new IllegalArgumentException(String.format(
          "Invalid partition filter: Lower bound for field '%s' is incompatible with the partitioning: %s",
          fieldName, e.getMessage()));
      }
      byte[] bytes = FieldTypes.toBytes(lowerValue, fieldType);
      totalSize += bytes.length;
      values.add(bytes);
    }
    if (values.isEmpty()) {
      return null;
    }
    totalSize += values.size() - 1; // one \0 between each of the fields
    byte[] startKey = new byte[totalSize];
    int offset = 0;
    for (byte[] bytes : values) {
      System.arraycopy(bytes, 0, startKey, offset, bytes.length);
      offset += bytes.length + 1; // this leaves a \0 byte after the value
    }
    return startKey;
  }

  private byte[] generateStopKey(PartitionFilter filter) {
    if (null == filter) {
      return null;
    }
    // validate partition filter, convert values, and compute size of output
    Map<String, FieldType> partitionFields = partitioning.getFields();
    int totalSize = 0;
    boolean allSingleValue = true;
    ArrayList<byte[]> values = Lists.newArrayListWithCapacity(partitionFields.size());
    for (Map.Entry<String, FieldType> entry : partitionFields.entrySet()) {
      String fieldName = entry.getKey();
      FieldType fieldType = entry.getValue();
      PartitionFilter.Condition<? extends Comparable> condition = filter.getCondition(fieldName);
      if (condition == null) {
        break; // this field is not present; we can't include any more fields in the stop key
      }
      Comparable upperValue = condition.getUpper();
      if (upperValue == null) {
        break; // this field is not present; we can't include any more fields in the stop key
      }
      try {
        fieldType.validate(upperValue);
      } catch (IllegalArgumentException e) {
        throw new IllegalArgumentException(String.format(
          "Invalid partition filter: Upper bound for field '%s' is incompatible with the partitioning: %s",
          fieldName, e.getMessage()));
      }
      byte[] bytes = FieldTypes.toBytes(upperValue, fieldType);
      totalSize += bytes.length;
      values.add(bytes);
      if (!condition.isSingleValue()) {
        allSingleValue = false;
        break; // upper bound for this field, following fields don't matter
      }
    }
    if (values.isEmpty()) {
      return null;
    }
    totalSize += values.size() - 1; // one \0 between each of the fields
    if (allSingleValue) {
      totalSize++; // in this case the start and stop key are equal, we append one \1 to ensure the scan is not empty
    }
    byte[] stopKey = new byte[totalSize];
    int offset = 0;
    for (byte[] bytes : values) {
      System.arraycopy(bytes, 0, stopKey, offset, bytes.length);
      offset += bytes.length + 1; // this leaves a \0 byte after the value
      if (allSingleValue && offset == stopKey.length) {
        stopKey[offset - 1] = 1; // see above - we \1 instead of \0 at the end, to make sure scan is not empty
      }
    }
    return stopKey;
  }

  @VisibleForTesting
  static PartitionKey parseRowKey(byte[] rowKey, Partitioning partitioning) {
    PartitionKey.Builder builder = PartitionKey.builder();
    int offset = 0;
    boolean first = true;
    for (Map.Entry<String, FieldType> entry : partitioning.getFields().entrySet()) {
      String fieldName = entry.getKey();
      FieldType fieldType = entry.getValue();
      if (!first) {
        if (offset >= rowKey.length) {
          throw new IllegalArgumentException(
            String.format("Invalid row key: Expecting field '%s' at offset %d " +
                            "but the end of the row key is reached.", fieldName, offset));
        }
        if (rowKey[offset] != 0) {
          throw new IllegalArgumentException(
            String.format("Invalid row key: Expecting field separator \\0 before field '%s' at offset %d " +
                            "but found byte value %x.", fieldName, offset, rowKey[offset]));
        }
        offset++;
      }
      first = false;
      int size = FieldTypes.determineLengthInBytes(rowKey, offset, fieldType);
      if (size + offset > rowKey.length) {
        throw new IllegalArgumentException(
          String.format("Invalid row key: Expecting field '%s' of type %s, " +
                          "requiring %d bytes at offset %d, but only %d bytes remain.",
                        fieldName, fieldType.name(), size, offset, rowKey.length - offset));
      }
      Comparable fieldValue = FieldTypes.fromBytes(rowKey, offset, size, fieldType);
      offset += size;
      builder.addField(fieldName, fieldValue);
    }
    if (offset != rowKey.length) {
      throw new IllegalArgumentException(
        String.format("Invalid row key: Read all fields at offset %d but %d extra bytes remain.",
                      offset, rowKey.length - offset));
    }
    return builder.build();
  }

  /**
   * Simple Implementation of PartitionOutput.
   */
  protected static class BasicPartitionOutput extends BasicPartition implements PartitionOutput {
    private Map<String, String> metadata;

    protected BasicPartitionOutput(PartitionedFileSetDataset partitionedFileSetDataset, String relativePath,
                                   PartitionKey key) {
      super(partitionedFileSetDataset, relativePath, key);
      this.metadata = new HashMap<>();
    }

    @Override
    public void addPartition() {
      partitionedFileSetDataset.addPartition(key, getRelativePath(), metadata, true, false);
    }

    @Override
    public void setMetadata(Map<String, String> metadata) {
      this.metadata = metadata;
    }
  }
}<|MERGE_RESOLUTION|>--- conflicted
+++ resolved
@@ -90,11 +90,8 @@
 import java.util.Map;
 import java.util.Objects;
 import java.util.Set;
-<<<<<<< HEAD
 import java.util.concurrent.Future;
-=======
 import java.util.concurrent.TimeUnit;
->>>>>>> 1c756310
 import java.util.concurrent.atomic.AtomicLong;
 import java.util.concurrent.atomic.AtomicReference;
 import javax.annotation.Nullable;
@@ -328,17 +325,13 @@
     addPartition(key, path, metadata, false, false);
   }
 
-<<<<<<< HEAD
   public void addPartition(PartitionKey key, String path, Map<String, String> metadata, boolean filesCreated,
                            boolean allowAppend) {
-    AddPartitionOperation operation = new AddPartitionOperation(key, path, filesCreated);
-    operationsInThisTx.add(operation);
     byte[] rowKey = generateRowKey(key, partitioning);
     Row row = partitionsTable.get(rowKey);
     boolean appending = !row.isEmpty();
     if (appending && !allowAppend) {
-      throw new DataSetException(String.format("Dataset '%s' already has a partition with the same key: %s",
-                                               getName(), key.toString()));
+      throw new PartitionAlreadyExistsException(getName(), key);
     }
     if (appending) {
       // this can happen if user originally created the partition with a custom relative path
@@ -351,13 +344,9 @@
     }
     LOG.debug("{} partition with key {} and path {} to dataset {}", appending ? "Appending to" : "Creating",
               key, path, getName());
-=======
-  private void addPartition(PartitionKey key, String path, Map<String, String> metadata, boolean filesCreated) {
-    byte[] rowKey = assertNotExists(key);
     AddPartitionOperation operation = new AddPartitionOperation(key, path, filesCreated);
     operationsInThisTx.add(operation);
-    LOG.debug("Adding partition with key {} and path {} to dataset {}", key, path, getName());
->>>>>>> 1c756310
+
     Put put = new Put(rowKey);
     byte[] nowInMillis = Bytes.toBytes(System.currentTimeMillis());
     if (!appending) {
@@ -641,16 +630,7 @@
   @ReadOnly
   @Override
   public PartitionOutput getPartitionOutput(PartitionKey key) {
-<<<<<<< HEAD
     checkNotExternal();
-    return new BasicPartitionOutput(this, getOutputPath(key), key);
-  }
-
-=======
-    if (isExternal) {
-      throw new UnsupportedOperationException(
-        "Output is not supported for external partitioned file set '" + spec.getName() + "'");
-    }
     assertNotExists(key, true);
     return new BasicPartitionOutput(this, getOutputPath(key), key);
   }
@@ -700,7 +680,6 @@
   }
 
   @ReadOnly
->>>>>>> 1c756310
   @Override
   public PartitionDetail getPartition(PartitionKey key) {
     byte[] rowKey = generateRowKey(key, partitioning);
