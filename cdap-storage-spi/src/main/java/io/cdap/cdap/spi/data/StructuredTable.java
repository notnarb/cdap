/*
 * Copyright © 2018 Cask Data, Inc.
 *
 * Licensed under the Apache License, Version 2.0 (the "License"); you may not
 * use this file except in compliance with the License. You may obtain a copy of
 * the License at
 *
 * http://www.apache.org/licenses/LICENSE-2.0
 *
 * Unless required by applicable law or agreed to in writing, software
 * distributed under the License is distributed on an "AS IS" BASIS, WITHOUT
 * WARRANTIES OR CONDITIONS OF ANY KIND, either express or implied. See the
 * License for the specific language governing permissions and limitations under
 * the License.
 */

package io.cdap.cdap.spi.data;

import io.cdap.cdap.api.annotation.Beta;
import io.cdap.cdap.api.dataset.lib.CloseableIterator;
import io.cdap.cdap.spi.data.table.StructuredTableSpecification;
import io.cdap.cdap.spi.data.table.field.Field;
import io.cdap.cdap.spi.data.table.field.Range;

import java.io.Closeable;
import java.io.IOException;
import java.util.ArrayList;
import java.util.Collection;
import java.util.List;
import java.util.Optional;

/**
 * Abstraction for a table that contains rows and columns.
 * The schema of the table is fixed, and has to be specified in the
 * {@link StructuredTableSpecification} during the table creation.
 */
@Beta
public interface StructuredTable extends Closeable {
  /**
   * Insert or replace the collection of fields to the table.
   * The fields contain both the primary key and the rest of the columns to write.
   * Note that if the row does not exist in the table, it will get created. Otherwise it will get replaced.
   *
   * @param fields the fields to write
   * @throws InvalidFieldException if any of the fields are not part of the table schema, or the types of the value
   *                               do not match
   * @throws IOException if there is an error writing to the table
   */
  void upsert(Collection<Field<?>> fields) throws InvalidFieldException, IOException;

  /**
   * Update the collection of fields to the table.
   * The fields contain the primary key and other columns to update.
   *
   * @param fields the fields to write
   * @throws InvalidFieldException if any of the fields are not part of the table schema, or the types of the value
   *                               do not match
   * @throws IOException if there is an error writing to the table
   */
  void update(Collection<Field<?>> fields) throws InvalidFieldException, IOException;

  /**
   * Read a single row with all the columns from the table.
   *
   * @param keys the primary key of the row to read
   * @return if the optional is not empty, the row addressed by the primary key.
   *         If the optional is empty then the row is missing in the table.
   * @throws InvalidFieldException if any of the keys are not part of the table schema, or the types of the value
   *                               do not match.
   * @throws IOException if there is an error reading from the table
   */
  Optional<StructuredRow> read(Collection<Field<?>> keys) throws InvalidFieldException, IOException;

  /**
   * Read a single row with the specified columns from the table. The primary keys will also be contained in the
   * columns.
   *
   * @param keys the primary key of the row to read
   * @param columns the columns to read. This collection must not be empty, otherwise InvalidFieldException will be
   *                thrown
   * @return the row addressed by the primary key
   * @throws InvalidFieldException if any of the keys are not part of the table schema, or the types of the value
   *                               do not match
   * @throws IOException if there is an error reading from the table
   */
  Optional<StructuredRow> read(Collection<Field<?>> keys,
                               Collection<String> columns) throws InvalidFieldException, IOException;

  /**
   * Reads multiple rows with all the columns from the table. The default implementation is to call
   * {@link #read(Collection)} one by one. Implementations of this interface can provide an optimized version.
   *
   * @param multiKeys a collection of keys to read
   * @return a {@link Collection} of {@link StructuredRow} that are present in the table
   * @throws InvalidFieldException if any of the keys are not part of the table schema, or the types of the value
   *                               do not match
   * @throws IOException if there is an error reading from the table
   */
  default Collection<StructuredRow> multiRead(Collection<? extends Collection<Field<?>>> multiKeys)
    throws InvalidFieldException, IOException {
    List<StructuredRow> result = new ArrayList<>();
    for (Collection<Field<?>> keys : multiKeys) {
      read(keys).ifPresent(result::add);
    }
    return result;
  }

  /**
   * Read a set of rows from the table matching the key range.
   * The rows returned will be sorted on the primary key order.
   *
   * @param keyRange key range for the scan
   * @param limit maximum number of rows to return
   * @return a {@link CloseableIterator} of rows
   * @throws InvalidFieldException if any of the keys are not part of the table schema, or the types of the value
   *                               do not match
   * @throws IOException if there is an error scanning the table
   */
  CloseableIterator<StructuredRow> scan(Range keyRange, int limit) throws InvalidFieldException, IOException;

  /**
   * Read a set of rows from the table matching the key range.
   * The rows returned will be sorted on the primary key according to sortOrder parameter.
   *
   * @param keyRange key range for the scan
   * @param limit maximum number of rows to return
   * @param sortOrder defined primary key sort order. Note that the comparator used is specific to the underlying
   *                  store and is not nessesarily lexographic.
   * @return a {@link CloseableIterator} of rows
   * @throws InvalidFieldException if any of the keys are not part of the table schema, or the types of the value
   *                               do not match
   * @throws IOException if there is an error scanning the table
   * @throws UnsupportedOperationException if sort order is not supported
   */
  default CloseableIterator<StructuredRow> scan(Range keyRange, int limit, SortOrder sortOrder)
    throws InvalidFieldException, IOException {
    if (sortOrder == SortOrder.ASC) {
      return scan(keyRange, limit);
    }
    throw new UnsupportedOperationException();
  }

  /**
   * Read a set of rows from the table matching the index.
   * The rows returned will be sorted on the primary key order.
   *
   * @param index the index value
   * @return a {@link CloseableIterator} of rows
   * @throws InvalidFieldException if the field is not part of the table schema, or is not an indexed column,
   *                               or the type does not match the schema
   * @throws IOException if there is an error scanning the table
   */
  CloseableIterator<StructuredRow> scan(Field<?> index) throws InvalidFieldException, IOException;

  /**
   * Read a set of rows from the table matching the index and the key range.
   * The rows returned will be sorted on the primary key order.
   *
   * @param keyRange key range for the scan
   * @param limit maximum number of rows to return
   * @param filterIndex the index to filter upon
   * @return a {@link CloseableIterator} of rows
   * @throws InvalidFieldException if the field is not part of the table schema, or is not an indexed column,
   *                               or the type does not match the schema
   * @throws IOException if there is an error scanning the table
   */
  default CloseableIterator<StructuredRow> scan(Range keyRange, int limit, Field<?> filterIndex)
    throws InvalidFieldException,
    IOException {
      return scan(keyRange, limit);
  }

  /**
<<<<<<< HEAD
=======
   * Read a set of rows from the table matching the key range, return by sortOrder of specified index field.
   *
   * @param keyRange key range for the scan
   * @param limit maximum number of rows to return
   * @param sortIndexField the index field to sort upon
   * @param sortOrder the sort order of the index field
   * @return a {@link CloseableIterator} of rows
   * @throws InvalidFieldException if the field is not part of the table schema, or is not an indexed column,
   *                               or the type does not match the schema
   * @throws IOException if there is an error scanning the table
   */
  default CloseableIterator<StructuredRow> scan(Range keyRange, int limit, String sortIndexField, SortOrder sortOrder)
    throws InvalidFieldException, IOException{
    return scan(keyRange, limit);
  }

  /**
>>>>>>> 27a03485
   * Read a set of rows from the table matching the set of key ranges.
   * The rows returned will be sorted on the primary key order.
   *
   * @param keyRanges collection of key ranges for the scan
   * @param limit maximum number of rows to return
   * @return a {@link CloseableIterator} of rows
   * @throws InvalidFieldException if any of the keys are not part of the table schema, or the types of the value
   *                               do not match
   * @throws IOException if there is an error scanning the table
   */
  CloseableIterator<StructuredRow> multiScan(Collection<Range> keyRanges,
                                             int limit) throws InvalidFieldException, IOException;

  /**
   * Atomically compare and swap the value of a column in a row if the expected value matches.
   * To match a non-existent value, the value of the expected field should be null.
   *
   * @param keys the primary key of row
   * @param oldValue the expected value in the table. The field cannot be part of the primary key
   * @param newValue the new value to write if the expected value matches
   * @return true if the compare and swap was successful, false otherwise
   * @throws InvalidFieldException if any of the keys/fields are not part of table schema,
   *                               or their types do not match the schema
   * @throws IOException if there is an error reading or writing to the table
   * @throws IllegalArgumentException if the field name or the type of the oldValue and newValue do not match
   */
  boolean compareAndSwap(Collection<Field<?>> keys, Field<?> oldValue, Field<?> newValue)
    throws InvalidFieldException, IOException, IllegalArgumentException;

  /**
   * Atomically increment a column of type LONG in a row.
   *
   * @param keys the primary key of row
   * @param column the column name to increment, cannot be part of the primary key
   * @param amount the amount of increment
   * @throws InvalidFieldException if any of the keys/column are not part of table schema,
   *    *                          or their types do not match the schema
   * @throws IOException if there is an error reading or writing to the table
   * @throws IllegalArgumentException if the column type is not LONG
   */
  void increment(Collection<Field<?>> keys, String column, long amount)
    throws InvalidFieldException, IOException, IllegalArgumentException;

  /**
   * Delete a single row from the table.
   *
   * @param keys the primary key of the row to delete
   * @throws InvalidFieldException if any of the keys are not part of the table schema, or the types of the value
   *                               do not match
   * @throws IOException if there is an error deleting from the table
   */
  void delete(Collection<Field<?>> keys) throws InvalidFieldException, IOException;

  /**
   * Delete a range of rows from the table.
   *
   * @param keyRange key range of the rows to delete
   * @throws InvalidFieldException if any of the keys are not part of table schema,
   *                               or their types do not match the schema
   * @throws IOException if there is an error reading or deleting from the table
   */
  void deleteAll(Range keyRange) throws InvalidFieldException, IOException;

  /**
   * Get the number of records in the table.
   * @param keyRanges key ranges of the rows to count
   * @return number of records in the table
   * @throws IOException if there is an error reading from the table
   */
  long count(Collection<Range> keyRanges) throws IOException;
}<|MERGE_RESOLUTION|>--- conflicted
+++ resolved
@@ -167,30 +167,27 @@
   default CloseableIterator<StructuredRow> scan(Range keyRange, int limit, Field<?> filterIndex)
     throws InvalidFieldException,
     IOException {
-      return scan(keyRange, limit);
-  }
-
-  /**
-<<<<<<< HEAD
-=======
+    throw new UnsupportedOperationException("No supported implementation.");
+  }
+
+  /**
    * Read a set of rows from the table matching the key range, return by sortOrder of specified index field.
    *
    * @param keyRange key range for the scan
    * @param limit maximum number of rows to return
-   * @param sortIndexField the index field to sort upon
+   * @param orderByField the field to sort upon
    * @param sortOrder the sort order of the index field
    * @return a {@link CloseableIterator} of rows
    * @throws InvalidFieldException if the field is not part of the table schema, or is not an indexed column,
    *                               or the type does not match the schema
    * @throws IOException if there is an error scanning the table
    */
-  default CloseableIterator<StructuredRow> scan(Range keyRange, int limit, String sortIndexField, SortOrder sortOrder)
-    throws InvalidFieldException, IOException{
+  default CloseableIterator<StructuredRow> scan(Range keyRange, int limit, String orderByField, SortOrder sortOrder)
+    throws InvalidFieldException, IOException {
     return scan(keyRange, limit);
   }
 
   /**
->>>>>>> 27a03485
    * Read a set of rows from the table matching the set of key ranges.
    * The rows returned will be sorted on the primary key order.
    *
