--- conflicted
+++ resolved
@@ -36,19 +36,13 @@
   private transient Integer hashCode;
 
   public ProgramRunId(String namespace, String application, ProgramType type, String program, String run) {
-<<<<<<< HEAD
-    super(namespace, EntityType.PROGRAM_RUN);
-    this.application = application;
-=======
     this(new ApplicationId(namespace, application), type, program, run);
   }
 
   public ProgramRunId(ApplicationId appId, ProgramType type, String program, String run) {
-    super(EntityType.PROGRAM_RUN);
-    this.namespace = appId.getNamespace();
+    super(appId.getNamespace(), EntityType.PROGRAM_RUN);
     this.application = appId.getApplication();
     this.version = appId.getVersion();
->>>>>>> 0469ef7a
     this.type = type;
     this.program = program;
     this.run = run;
