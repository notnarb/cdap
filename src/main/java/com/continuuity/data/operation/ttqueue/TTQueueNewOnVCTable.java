--- conflicted
+++ resolved
@@ -1736,15 +1736,6 @@
     void configure(List<QueueConsumer> consumers, List<QueueStateImpl> queueStates, QueueConfig config,
                    long groupId, int currentConsumerCount, int newConsumerCount, ReadPointer readPointer)
       throws OperationException;
-<<<<<<< HEAD
-
-    /**
-     * delete a consumer state from storage, after reconfigure has removed that consumer
-     */
-    void deleteDequeueState(QueueConsumer consumer) throws OperationException;
-
-=======
->>>>>>> 0765ab60
   }
 
   abstract class AbstractDequeueStrategy implements DequeueStrategy {
@@ -1933,20 +1924,12 @@
     }
 
     /**
-<<<<<<< HEAD
-     * @returns true if all entries were skipped because they are invalid or evicted. That means we have to move the
-     * consumer past these entries and fetch again.
-     */
-    protected boolean readEntries(QueueConsumer consumer, QueueConfig config, QueueStateImpl queueState,
-                                  ReadPointer readPointer, List<Long> entryIds) throws OperationException{
-=======
      * @return  true if all entries were skipped because they are invalid or evicted. That means we have to move the
      * consumer past these entries and fetch again.
      */
     protected boolean readEntries(QueueStateImpl queueState, ReadPointer readPointer, List<Long> entryIds)
       throws OperationException
     {
->>>>>>> 0765ab60
       if(LOG.isTraceEnabled()) {
         LOG.trace(getLogMessage(String.format("Reading entries from storage - %s", entryIds)));
       }
@@ -2037,11 +2020,7 @@
         if (nextEntryIds.isEmpty()) {
           return;
         }
-<<<<<<< HEAD
-        boolean allInvalid = readEntries(consumer, config, queueState, readPointer, nextEntryIds);
-=======
         boolean allInvalid = readEntries(queueState, readPointer, nextEntryIds);
->>>>>>> 0765ab60
         if (allInvalid) {
           // all the entries returned by the dequeue strategy are invalid.
           // we must ignore them and remember that in the queue state, and try again
