package com.continuuity.data.operation.ttqueue;

import com.continuuity.api.data.OperationException;
<<<<<<< HEAD
import com.continuuity.data.operation.executor.omid.QueueStateProxy;
=======
import com.continuuity.data.operation.executor.Transaction;
>>>>>>> 3b7d4eec

/**
*
*/
public class QueueFinalize {
  private final byte[] queueName;
  private final QueueEntryPointer [] entryPointers;
  private final QueueConsumer consumer;
  private final int totalNumGroups;

  public QueueFinalize(final byte[] queueName, QueueEntryPointer[] entryPointers,
                       QueueConsumer consumer,
                       int totalNumGroups) {
    this.queueName = queueName;
    this.entryPointers = entryPointers;
    this.consumer = consumer;
    this.totalNumGroups = totalNumGroups;
  }

  public byte[] getQueueName() {
    return queueName;
  }

<<<<<<< HEAD
  public void execute(final QueueStateProxy queueStateProxy, final TTQueueTable queueTable, final long writePoint)
    throws OperationException {
    queueStateProxy.run(queueName, consumer,
                                       new QueueStateProxy.QueueRunnable() {
                                         @Override
                                         public void run(StatefulQueueConsumer statefulQueueConsumer)
                                           throws OperationException {
                                           queueTable.finalize(queueName, entryPointers, statefulQueueConsumer,
                                                               totalNumGroups, writePoint);
                                         }
                                       });
=======
  public void execute(TTQueueTable queueTable, Transaction transaction)
    throws OperationException {
    queueTable.finalize(queueName, entryPointers, consumer, totalNumGroups, transaction);
>>>>>>> 3b7d4eec
  }
}<|MERGE_RESOLUTION|>--- conflicted
+++ resolved
@@ -1,11 +1,8 @@
 package com.continuuity.data.operation.ttqueue;
 
 import com.continuuity.api.data.OperationException;
-<<<<<<< HEAD
 import com.continuuity.data.operation.executor.omid.QueueStateProxy;
-=======
 import com.continuuity.data.operation.executor.Transaction;
->>>>>>> 3b7d4eec
 
 /**
 *
@@ -29,8 +26,8 @@
     return queueName;
   }
 
-<<<<<<< HEAD
-  public void execute(final QueueStateProxy queueStateProxy, final TTQueueTable queueTable, final long writePoint)
+  public void execute(final QueueStateProxy queueStateProxy, final TTQueueTable queueTable,
+                      final Transaction transaction)
     throws OperationException {
     queueStateProxy.run(queueName, consumer,
                                        new QueueStateProxy.QueueRunnable() {
@@ -38,13 +35,8 @@
                                          public void run(StatefulQueueConsumer statefulQueueConsumer)
                                            throws OperationException {
                                            queueTable.finalize(queueName, entryPointers, statefulQueueConsumer,
-                                                               totalNumGroups, writePoint);
+                                                               totalNumGroups, transaction);
                                          }
                                        });
-=======
-  public void execute(TTQueueTable queueTable, Transaction transaction)
-    throws OperationException {
-    queueTable.finalize(queueName, entryPointers, consumer, totalNumGroups, transaction);
->>>>>>> 3b7d4eec
   }
 }