/**
 * Copyright (C) 2012 Continuuity, Inc.
 */
package com.continuuity.data.operation.executor.omid;

import com.continuuity.api.data.OperationException;
import com.continuuity.api.data.OperationResult;
import com.continuuity.common.metrics.CMetrics;
import com.continuuity.common.metrics.MetricType;
import com.continuuity.common.utils.ImmutablePair;
import com.continuuity.data.metadata.MetaDataEntry;
import com.continuuity.data.metadata.MetaDataStore;
import com.continuuity.data.metadata.SerializingMetaDataStore;
import com.continuuity.data.operation.ClearFabric;
import com.continuuity.data.operation.CompareAndSwap;
import com.continuuity.data.operation.Delete;
import com.continuuity.data.operation.Increment;
import com.continuuity.data.operation.OpenTable;
import com.continuuity.data.operation.OperationContext;
import com.continuuity.data.operation.Read;
import com.continuuity.data.operation.ReadAllKeys;
import com.continuuity.data.operation.ReadColumnRange;
import com.continuuity.data.operation.StatusCode;
import com.continuuity.data.operation.Write;
import com.continuuity.data.operation.WriteOperation;
import com.continuuity.data.operation.WriteOperationComparator;
import com.continuuity.data.operation.executor.ReadPointer;
import com.continuuity.data.operation.executor.Transaction;
import com.continuuity.data.operation.executor.TransactionalOperationExecutor;
import com.continuuity.data.operation.ttqueue.DequeueResult;
import com.continuuity.data.operation.ttqueue.EnqueueResult;
import com.continuuity.data.operation.ttqueue.QueueAck;
import com.continuuity.data.operation.ttqueue.QueueAdmin;
import com.continuuity.data.operation.ttqueue.QueueAdmin.GetGroupID;
import com.continuuity.data.operation.ttqueue.QueueConsumer;
import com.continuuity.data.operation.ttqueue.QueueDequeue;
import com.continuuity.data.operation.ttqueue.QueueEnqueue;
import com.continuuity.data.operation.ttqueue.QueueFinalize;
import com.continuuity.data.operation.ttqueue.QueueProducer;
import com.continuuity.data.operation.ttqueue.TTQueue;
import com.continuuity.data.operation.ttqueue.TTQueueTable;
import com.continuuity.data.table.OVCTableHandle;
import com.continuuity.data.table.OrderedVersionedColumnarTable;
import com.google.common.base.Objects;
import com.google.common.collect.Maps;
import com.google.inject.Inject;
import com.google.inject.Singleton;
import com.yammer.metrics.core.MetricName;
import org.apache.hadoop.hbase.util.Bytes;
import org.slf4j.Logger;
import org.slf4j.LoggerFactory;

import java.util.ArrayList;
import java.util.Collections;
import java.util.List;
import java.util.Map;
import java.util.concurrent.ConcurrentHashMap;
import java.util.concurrent.ConcurrentMap;
import java.util.concurrent.ConcurrentSkipListMap;

import static com.continuuity.data.operation.ttqueue.QueueAdmin.GetQueueInfo;
import static com.continuuity.data.operation.ttqueue.QueueAdmin.QueueInfo;

/**
 * Implementation of an {@link com.continuuity.data.operation.executor.OperationExecutor}
 * that executes all operations within Omid-style transactions.
 *
 * See https://github.com/yahoo/omid/ for more information on the Omid design.
 */
@Singleton
public class OmidTransactionalOperationExecutor
  implements TransactionalOperationExecutor {

  private static final Logger Log
    = LoggerFactory.getLogger(OmidTransactionalOperationExecutor.class);

  public String getName() {
    return "omid(" + tableHandle.getName() + ")";
  }

  /**
   * The Transaction Oracle used by this executor instance.
   */
  @Inject
  TransactionOracle oracle;

  /**
   * The {@link OVCTableHandle} handle used to get references to tables.
   */
  @Inject
  OVCTableHandle tableHandle;

  private OrderedVersionedColumnarTable metaTable;
  private OrderedVersionedColumnarTable randomTable;

  private MetaDataStore metaStore;

  private TTQueueTable queueTable;
  private TTQueueTable streamTable;

  public static boolean DISABLE_QUEUE_PAYLOADS = false;

  static int MAX_DEQUEUE_RETRIES = 200;
  static long DEQUEUE_RETRY_SLEEP = 5;

  // Metrics

  /* -------------------  data fabric system metrics ---------------- */
  private CMetrics cmetric = new CMetrics(MetricType.System);

  private static final String METRIC_PREFIX = "omid-opex-";

  public static final String NUMOPS_METRIC_SUFFIX = "-numops";
  public static final String REQ_TYPE_READ_ALL_KEYS_NUM_OPS = METRIC_PREFIX + "ReadAllKeys" + NUMOPS_METRIC_SUFFIX;
  public static final String REQ_TYPE_READ_NUM_OPS = METRIC_PREFIX + "Read" + NUMOPS_METRIC_SUFFIX;
  public static final String REQ_TYPE_READ_COLUMN_RANGE_NUM_OPS =
    METRIC_PREFIX + "ReadColumnRange" + NUMOPS_METRIC_SUFFIX;
  public static final String REQ_TYPE_CLEAR_FABRIC_NUM_OPS = METRIC_PREFIX + "ClearFabric" + NUMOPS_METRIC_SUFFIX;
  public static final String REQ_TYPE_WRITE_OPERATION_BATCH_NUM_OPS =
    METRIC_PREFIX + "WriteOperationBatch" + NUMOPS_METRIC_SUFFIX;
  public static final String REQ_TYPE_WRITE_NUM_OPS = METRIC_PREFIX + "Write" + NUMOPS_METRIC_SUFFIX;
  public static final String REQ_TYPE_DELETE_NUM_OPS = METRIC_PREFIX + "Delete" + NUMOPS_METRIC_SUFFIX;
  public static final String REQ_TYPE_INCREMENT_NUM_OPS = METRIC_PREFIX + "Increment" + NUMOPS_METRIC_SUFFIX;
  public static final String REQ_TYPE_COMPARE_AND_SWAP_NUM_OPS =
    METRIC_PREFIX + "CompareAndSwap" + NUMOPS_METRIC_SUFFIX;
  public static final String REQ_TYPE_QUEUE_ENQUEUE_NUM_OPS = METRIC_PREFIX + "QueueEnqueue" + NUMOPS_METRIC_SUFFIX;
  public static final String REQ_TYPE_QUEUE_ACK_NUM_OPS = METRIC_PREFIX + "QueueAck" + NUMOPS_METRIC_SUFFIX;
  public static final String REQ_TYPE_QUEUE_DEQUEUE_NUM_OPS = METRIC_PREFIX + "QueueDequeue" + NUMOPS_METRIC_SUFFIX;
  public static final String REQ_TYPE_GET_GROUP_ID_NUM_OPS = METRIC_PREFIX + "GetGroupID" + NUMOPS_METRIC_SUFFIX;
  public static final String REQ_TYPE_GET_QUEUE_INFO_NUM_OPS = METRIC_PREFIX + "GetQueueInfo" + NUMOPS_METRIC_SUFFIX;
  public static final String REQ_TYPE_START_TRANSACTION_NUM_OPS =
    METRIC_PREFIX + "StartTransaction" + NUMOPS_METRIC_SUFFIX;
  public static final String REQ_TYPE_COMMIT_TRANSACTION_NUM_OPS =
    METRIC_PREFIX + "CommitTransaction" + NUMOPS_METRIC_SUFFIX;
  public static final String REQ_TYPE_QUEUE_CONFIGURE_NUM_OPS =
    METRIC_PREFIX + "QueueConfigure" + NUMOPS_METRIC_SUFFIX;

  public static final String LATENCY_METRIC_SUFFIX = "-latency";
  public static final String REQ_TYPE_READ_ALL_KEYS_LATENCY = METRIC_PREFIX + "ReadAllKeys" + LATENCY_METRIC_SUFFIX;
  public static final String REQ_TYPE_READ_LATENCY = METRIC_PREFIX + "Read" + LATENCY_METRIC_SUFFIX;
  public static final String REQ_TYPE_READ_COLUMN_RANGE_LATENCY =
    METRIC_PREFIX + "ReadColumnRange" + LATENCY_METRIC_SUFFIX;
  public static final String REQ_TYPE_CLEAR_FABRIC_LATENCY = METRIC_PREFIX + "ClearFabric" + LATENCY_METRIC_SUFFIX;
  public static final String REQ_TYPE_WRITE_OPERATION_BATCH_LATENCY =
    METRIC_PREFIX + "WriteOperationBatch" + LATENCY_METRIC_SUFFIX;
  public static final String REQ_TYPE_WRITE_LATENCY = METRIC_PREFIX + "Write" + LATENCY_METRIC_SUFFIX;
  public static final String REQ_TYPE_DELETE_LATENCY = METRIC_PREFIX + "Delete" + LATENCY_METRIC_SUFFIX;
  public static final String REQ_TYPE_INCREMENT_LATENCY = METRIC_PREFIX + "Increment" + LATENCY_METRIC_SUFFIX;
  public static final String REQ_TYPE_COMPARE_AND_SWAP_LATENCY =
    METRIC_PREFIX + "CompareAndSwap" + LATENCY_METRIC_SUFFIX;
  public static final String REQ_TYPE_QUEUE_ENQUEUE_LATENCY = METRIC_PREFIX + "QueueEnqueue" + LATENCY_METRIC_SUFFIX;
  public static final String REQ_TYPE_QUEUE_ACK_LATENCY = METRIC_PREFIX + "QueueAck" + LATENCY_METRIC_SUFFIX;
  public static final String REQ_TYPE_QUEUE_DEQUEUE_LATENCY = METRIC_PREFIX + "QueueDequeue" + LATENCY_METRIC_SUFFIX;
  public static final String REQ_TYPE_GET_GROUP_ID_LATENCY = METRIC_PREFIX + "GetGroupID" + LATENCY_METRIC_SUFFIX;
  public static final String REQ_TYPE_GET_QUEUE_INFO_LATENCY = METRIC_PREFIX + "GetQueueInfo" + LATENCY_METRIC_SUFFIX;
  public static final String REQ_TYPE_QUEUE_CONFIGURE_LATENCY = METRIC_PREFIX + "QueueConfigure" + LATENCY_METRIC_SUFFIX;

  private void incMetric(String metric) {
    cmetric.meter(metric, 1);
<<<<<<< HEAD
  }

  private long begin() {
    return System.currentTimeMillis();
  }

=======
  }

  private long begin() {
    return System.currentTimeMillis();
  }

>>>>>>> 037e9c0c
  private void end(String metric, long beginning) {
    cmetric.histogram(metric, System.currentTimeMillis() - beginning);
  }

  /* -------------------  (interstitial) queue metrics ---------------- */
  private ConcurrentMap<String, CMetrics> queueMetrics =
    new ConcurrentHashMap<String, CMetrics>();

  private CMetrics getQueueMetric(String group) {
    CMetrics metric = queueMetrics.get(group);
    if (metric == null) {
      queueMetrics.putIfAbsent(group,
                               new CMetrics(MetricType.FlowSystem, group));
      metric = queueMetrics.get(group);
      Log.trace("Created new CMetrics for group '" + group + "'.");
      // System.err.println("Created new CMetrics for group '" + group + "'.");
    }
    return metric;
  }

  private ConcurrentMap<byte[], ImmutablePair<String, String>>
    queueMetricNames = new ConcurrentSkipListMap<byte[],
    ImmutablePair<String, String>>(Bytes.BYTES_COMPARATOR);

  private ImmutablePair<String, String> getQueueMetricNames(byte[] queue) {
    ImmutablePair<String, String> names = queueMetricNames.get(queue);
    if (names == null) {
      String name = new String(queue).replace(":", "");
      queueMetricNames.putIfAbsent(queue, new ImmutablePair<String, String>
        ("q.enqueue." + name, "q.ack." + name));
      names = queueMetricNames.get(queue);
      Log.trace("using metric name '" + names.getFirst() + "' and '"
                  + names.getSecond() + "' for queue '" + new String(queue) + "'");
      //System.err.println("using metric name '" + names.getFirst() + "' and '"
      //    + names.getSecond() + "' for queue '" + new String(queue) + "'");
    }
    return names;
  }

  private void enqueueMetric(byte[] queue, QueueProducer producer) {
    if (producer != null && producer.getProducerName() != null) {
      String metricName = getQueueMetricNames(queue).getFirst();
      getQueueMetric(producer.getProducerName()).meter(metricName, 1);
    }
  }

  private void ackMetric(byte[] queue, QueueConsumer consumer) {
    if (consumer != null && consumer.getGroupName() != null) {
      String metricName = getQueueMetricNames(queue).getSecond();
      getQueueMetric(consumer.getGroupName()).meter(metricName, 1);
    }
  }


  /* -------------------  (global) stream metrics ---------------- */
  private CMetrics streamMetric = // we use a global flow group
    new CMetrics(MetricType.FlowSystem, "-.-.-.-.-.0");

  private ConcurrentMap<byte[], ImmutablePair<String, String>>
    streamMetricNames = new ConcurrentSkipListMap<byte[],
    ImmutablePair<String, String>>(Bytes.BYTES_COMPARATOR);

  private ImmutablePair<String, String> getStreamMetricNames(byte[] stream) {
    ImmutablePair<String, String> names = streamMetricNames.get(stream);
    if (names == null) {
      String name = new String(stream).replace(":", "");
      streamMetricNames.putIfAbsent(stream, new ImmutablePair<String, String>(
        "stream.enqueue." + name, "stream.storage." + name));
      names = streamMetricNames.get(stream);
      Log.trace("using metric name '" + names.getFirst() + "' and '"
                  + names.getSecond() + "' for stream '" + new String(stream) + "'");
      //System.err.println("using metric name '" + names.getFirst() + "' and '"
      //    + names.getSecond() + "' for stream '" + new String(stream) + "'");
    }
    return names;
  }

  private boolean isStream(byte[] queueName) {
    return Bytes.startsWith(queueName, TTQueue.STREAM_NAME_PREFIX);
  }

  private int streamSizeEstimate(byte[] streamName, int dataSize, int numEntries) {
    // assume HBase uses space for the stream name, the data, and some metadata
    return dataSize + numEntries * (streamName.length + 50);
  }

  private void streamMetric(byte[] streamName, int dataSize, int numEntries) {
    ImmutablePair<String, String> names = getStreamMetricNames(streamName);
    streamMetric.meter(names.getFirst(), 1);
    streamMetric.meter(names.getSecond(), streamSizeEstimate(streamName, dataSize, numEntries));
  }

  // By using this we reduce amount of strings to concat for super-freq operations, which (shown in tests) reduces
  // mem allocation by at least 10% and cpu time by at least 10% at the moment of change
  private CMetrics dataSetReadMetric = // we use a global flow group
    new CMetrics(MetricType.FlowSystem, "-.-.-.-.-.0") {
      @Override
      protected MetricName getMetricName(Class<?> scope, String metricName) {
        return super.getMetricName(scope, "dataset.read." + metricName);
      }
    };

  private CMetrics dataSetWriteMetric = // we use a global flow group
    new CMetrics(MetricType.FlowSystem, "-.-.-.-.-.0") {
      @Override
      protected MetricName getMetricName(Class<?> scope, String metricName) {
        return super.getMetricName(scope, "dataset.write." + metricName);
      }
    };

  private CMetrics dataSetStorageMetric = // we use a global flow group
    new CMetrics(MetricType.FlowSystem, "-.-.-.-.-.0") {
      @Override
      protected MetricName getMetricName(Class<?> scope, String metricName) {
        return super.getMetricName(scope, "dataset.storage." + metricName);
      }
    };

  private void dataSetMetric_read(String dataSetName) {
    dataSetReadMetric.meter(dataSetName == null ? "null" : dataSetName, 1);
  }

  private void dataSetMetric_write(String dataSetName, int dataSize) {
    dataSetWriteMetric.meter(dataSetName == null ? "null" : dataSetName, 1);
    dataSetStorageMetric.meter(dataSetName == null ? "null" : dataSetName, dataSize);
  }

  /* -------------------  end metrics ---------------- */

  // named table management

  // a map of logical table name to existing <real name, table>, caches
  // the meta data store and the ovc table handle
  // there are three possible states for a table:
  // 1. table does not exist or is not known -> no entry
  // 2. table is being created -> entry with real name, but null for the table
  // 3. table is known -> entry with name and table
  ConcurrentMap<ImmutablePair<String,String>,
    ImmutablePair<byte[], OrderedVersionedColumnarTable>> namedTables;

  // method to find - and if necessary create - a table
  OrderedVersionedColumnarTable findRandomTable(OperationContext context, String name) throws OperationException {

    // check whether it is one of the default tables these are always
    // pre-loaded at initializaton and we can just return them
    if (null == name)
      return this.randomTable;
    if ("meta".equals(name))
      return this.metaTable;

    // look up table in in-memory map. if this returns:
    // an actual name and OVCTable, return that OVCTable
    ImmutablePair<String, String> tableKey = new
      ImmutablePair<String, String>(context.getAccount(), name);
    ImmutablePair<byte[], OrderedVersionedColumnarTable> nameAndTable =
      this.namedTables.get(tableKey);
    if (nameAndTable != null) {
      if (nameAndTable.getSecond() != null)
        return nameAndTable.getSecond();

      // an actual name and null for the table, then sleep/repeat until the look
      // up returns non-null for the table. This is the case when some other
      // thread in the same process has generated an actual name and is in the
      // process of creating that table.
      return waitForTableToMaterialize(tableKey);
    }
    // null: then this table has not been opened by any thread in this
    // process. In this case:
    // Read the meta data for the logical name from MDS.
    MetaDataEntry meta = this.metaStore.get(
      context, context.getAccount(), null, "namedTable", name);
    if (null != meta) {
      return waitForTableToMaterializeInMeta(context, name, meta);

      // Null: Nobody has started to create this.
    } else {
      // Generate a new actual name, and write that name with status Pending
      // to MDS in a Compare-and-Swap operation
      byte[] actualName = generateActualName(context, name);
      MetaDataEntry newMeta = new MetaDataEntry(context.getAccount(), null,
                                                "namedTable", name);
      newMeta.addField("actual", actualName);
      newMeta.addField("status", "pending");
      try {
        this.metaStore.add(context, newMeta);
      } catch (OperationException e) {
        if (e.getStatus() == StatusCode.WRITE_CONFLICT) {
          // If C-a-S failed with write conflict, then some other process (or
          // thread) has concurrently attempted the same and wins.
          return waitForTableToMaterializeInMeta(context, name, newMeta);
        }
        else throw e;
      }
      //C-a-S succeeded, add <actual name, null> to MEM to inform other threads
      //in this process to wait (no other thread could have updated in the
      //    mean-time without updating MDS)
      this.namedTables.put(tableKey,
                           new ImmutablePair<byte[], OrderedVersionedColumnarTable>(
                             actualName, null));

      //Create a new actual table for the actual name. This should never fail.
      OrderedVersionedColumnarTable table =
        getTableHandle().getTable(actualName);

      // Update MDS with the new status Ready. This can be an ordinary Write
      newMeta.addField("status", "ready");
      this.metaStore.update(context, newMeta);

      // because all others are waiting.
      // Update MEM with the actual created OVCTable.
      this.namedTables.put(tableKey,
                           new ImmutablePair<byte[], OrderedVersionedColumnarTable>(
                             actualName, table));
      //Return the created table.
      return table;
    }
  }

  private byte[] generateActualName(OperationContext context, String name) {
    // TODO make this generate a new id every time it is called
    return ("random_" + context.getAccount() + "_" + name).getBytes();
  }

  private OrderedVersionedColumnarTable waitForTableToMaterialize(ImmutablePair<String, String> tableKey) {
    while (true) {
      ImmutablePair<byte[], OrderedVersionedColumnarTable> nameAndTable =
        this.namedTables.get(tableKey);
      if (nameAndTable == null) {
        throw new RuntimeException("In-memory entry went from non-null to null " +
                                     "for named table \"" + tableKey.getSecond() + "\"");
      }
      if (nameAndTable.getSecond() != null) {
        return nameAndTable.getSecond();
      }
      // sleep a little
      try {
        Thread.sleep(50);
      } catch (InterruptedException e) {
        // what the heck should I do?
      }
    }
    // TODO should this time out after some time or number of attempts?
  }

  OrderedVersionedColumnarTable waitForTableToMaterializeInMeta(OperationContext context,
                                                                String name,
                                                                MetaDataEntry meta)
    throws OperationException {

    while(true) {
      // If this returns: An actual name and status Ready: The table is ready
      // to use, open the table, add it to MEM and return it
      if ("ready".equals(meta.getTextField("status"))) {
        byte[] actualName = meta.getBinaryField("actual");
        if (actualName == null)
          throw new RuntimeException("Encountered meta data entry of type " +
                                       "\"namedTable\" without actual name for table name \"" +
                                       name +"\".");
        OrderedVersionedColumnarTable table =
          getTableHandle().getTable(actualName);
        if (table == null)
          throw new RuntimeException("table handle \"" + getTableHandle()
            .getName() + "\": getTable returned null for actual table name "
                                       + "\"" + new String(actualName) + "\"");

        // update MEM. This can be ordinary put, because even if some other
        // thread updated it in the meantime, it would have put the same table.
        ImmutablePair<String, String> tableKey = new
          ImmutablePair<String, String>(context.getAccount(), name);
        this.namedTables.put(tableKey,
                             new ImmutablePair<byte[], OrderedVersionedColumnarTable>(
                               actualName, table));
        return table;
      }
      // An actual name and status Pending: The table is being created. Loop
      // and repeat MDS read until status is Ready and see previous case
      else if (!"pending".equals(meta.getTextField("status"))) {
        throw new RuntimeException("Found meta data entry with unkown status " +
                                     Objects.toStringHelper(meta.getTextField("status")));
      }

      // sleep a little
      try {
        Thread.sleep(50);
      } catch (InterruptedException e) {
        // what the heck should I do?
      }

      // reread the meta data, hopefully it has changed to ready
      meta = this.metaStore.get(
        context, context.getAccount(), null, "namedTable", name);
      if (meta == null) {
        // this should never happen - we only enter this method in two cases:
        // 1. there is already an entry, but it might be pending
        // 2. we encountered a read conflict when attempting to create it
        //    - hence this get must see that conflicting write
        // TODO what if someone deleted it after the write conflict happened?
        // TODO what if the write conflict was caused by a delete?
        throw new RuntimeException("Meta data entry went from non-null to null " +
                                     "for table \"" + name + "\"");
      }
      // TODO should this time out after some time or number of attempts?
    }
  }

  // Single reads

  @Override
  public OperationResult<List<byte[]>> execute(OperationContext context,
                                               ReadAllKeys readKeys)
    throws OperationException {
    return execute(context, null, readKeys);
  }

  @Override
  public OperationResult<List<byte[]>> execute(OperationContext context,
                                               Transaction transaction,
                                               ReadAllKeys readKeys)
    throws OperationException {

    initialize();
    incMetric(REQ_TYPE_READ_ALL_KEYS_NUM_OPS);
    long begin = begin();
    OrderedVersionedColumnarTable table = this.findRandomTable(context, readKeys.getTable());
    ReadPointer pointer =
      transaction == null ? this.oracle.getReadPointer() : transaction.getReadPointer();
    List<byte[]> result = table.getKeys(readKeys.getLimit(), readKeys.getOffset(), pointer);
    end(REQ_TYPE_READ_ALL_KEYS_LATENCY, begin);
    dataSetMetric_read(readKeys.getMetricName());
    return new OperationResult<List<byte[]>>(result);
  }

  @Override
  public OperationResult<Map<byte[], byte[]>> execute(OperationContext context,
                                                      Read read)
    throws OperationException {
    return execute(context, null, read);
  }

  @Override
  public OperationResult<Map<byte[], byte[]>> execute(OperationContext context,
                                                      Transaction transaction,
                                                      Read read)
    throws OperationException {
    initialize();
    incMetric(REQ_TYPE_READ_NUM_OPS);
    long begin = begin();
    OrderedVersionedColumnarTable table = this.findRandomTable(context, read.getTable());
    ReadPointer pointer =
      transaction == null ? this.oracle.getReadPointer() : transaction.getReadPointer();
    OperationResult<Map<byte[], byte[]>> result =
      table.get(read.getKey(), read.getColumns(), pointer);
    end(REQ_TYPE_READ_LATENCY, begin);
    dataSetMetric_read(read.getMetricName());
    return result;
  }

  @Override
  public OperationResult<Map<byte[], byte[]>> execute(OperationContext context,
                                                      ReadColumnRange readColumnRange)
    throws OperationException {
    return execute(context, null, readColumnRange);
  }

  @Override
  public OperationResult<Map<byte[], byte[]>> execute(OperationContext context,
                                                      Transaction transaction,
                                                      ReadColumnRange readColumnRange)
    throws OperationException {

    initialize();
    incMetric(REQ_TYPE_READ_COLUMN_RANGE_NUM_OPS);
    long begin = begin();
    OrderedVersionedColumnarTable table =
      this.findRandomTable(context, readColumnRange.getTable());
    ReadPointer pointer =
      transaction == null ? this.oracle.getReadPointer() : transaction.getReadPointer();
    OperationResult<Map<byte[], byte[]>> result = table.get(
      readColumnRange.getKey(), readColumnRange.getStartColumn(),
      readColumnRange.getStopColumn(), readColumnRange.getLimit(),
      pointer);
    end(REQ_TYPE_READ_COLUMN_RANGE_LATENCY, begin);
    dataSetMetric_read(readColumnRange.getMetricName());
    return result;
  }

  // Administrative calls

  @Override
  public void execute(OperationContext context,
                      ClearFabric clearFabric) throws OperationException {
    initialize();
    incMetric(REQ_TYPE_CLEAR_FABRIC_NUM_OPS);
    long begin = begin();
    if (clearFabric.shouldClearData()) this.randomTable.clear();
    if (clearFabric.shouldClearTables()) {
      List<MetaDataEntry> entries = this.metaStore.list(
        context, context.getAccount(), null, "namedTable", null);
      for (MetaDataEntry entry : entries) {
        String name = entry.getId();
        OrderedVersionedColumnarTable table = findRandomTable(context, name);
        table.clear();
        this.namedTables.remove(new ImmutablePair<String,
          String>(context.getAccount(),name));
        this.metaStore.delete(context, entry.getAccount(),
                              entry.getApplication(), entry.getType(), entry.getId());
      }
    }
    if (clearFabric.shouldClearMeta()) this.metaTable.clear();
    if (clearFabric.shouldClearQueues()) this.queueTable.clear();
    if (clearFabric.shouldClearStreams()) this.streamTable.clear();
    end(REQ_TYPE_CLEAR_FABRIC_LATENCY, begin);
  }

  @Override
  public void execute(OperationContext context, OpenTable openTable)
    throws OperationException {
    initialize();
    findRandomTable(context, openTable.getTableName());
  }

  // Write batches

  @Override
  public void commit(OperationContext context, List<WriteOperation> writes)
    throws OperationException {
    initialize();
    incMetric(REQ_TYPE_WRITE_OPERATION_BATCH_NUM_OPS);
    long begin = begin();
    cmetric.meter(METRIC_PREFIX + "WriteOperationBatch_NumReqs", writes.size());
    commit(context, startTransaction(), writes);
    end(REQ_TYPE_WRITE_OPERATION_BATCH_LATENCY, begin);
  }

  @Override
  public Transaction startTransaction(OperationContext context)
    throws OperationException {
    return this.startTransaction();
  }

  @Override
  public Transaction execute(OperationContext context,
                             Transaction transaction,
                             List<WriteOperation> writes) throws OperationException {
    // make sure we have a transaction
    if (transaction == null) {
      transaction = startTransaction();
    }

    // TODO should we add an empty batch of undos to the transaction in oracle?
    // TODO That would update the timestamp of the transaction and prevent it from time out
    if (writes.isEmpty()) {
      return transaction;
    }

    // Re-order operations (create a copy for now)
    List<WriteOperation> orderedWrites = new ArrayList<WriteOperation>(writes);
    Collections.sort(orderedWrites, new WriteOperationComparator());

    // Execute operations
    List<Undo> undos = new ArrayList<Undo>(writes.size());

    boolean abort = false;
    WriteTransactionResult writeTxReturn = null;
    for (WriteOperation write : orderedWrites) {

      writeTxReturn = dispatchWrite(context, write, transaction);

      if (!writeTxReturn.success) {
        // Write operation failed
        cmetric.meter(METRIC_PREFIX + "WriteOperationBatch_FailedWrites", 1);
        abort = true;
        break;
      } else {
        // Write was successful.  Store undo if we need to abort and continue
        undos.addAll(writeTxReturn.undos);
      }
    }

    // whether success or not, we must notify the oracle of all operations
    if (!undos.isEmpty()) {
      addToTransaction(transaction, undos);
    }

    // if any write failed, abort the transaction
    if (abort) {
      abort(context, transaction);
      throw new OmidTransactionException(
        writeTxReturn.statusCode, writeTxReturn.message);
    }
    return transaction; // TODO auto generated body
  }

  @Override
  public void commit(OperationContext context,
                     Transaction transaction)
    throws OperationException {

    // attempt to commit in Oracle
    TransactionResult txResult = commitTransaction(transaction);
    if (!txResult.isSuccess()) {
      // make sure to emit the metric for failed commits
      cmetric.meter(METRIC_PREFIX + "WriteOperationBatch_FailedCommits", 1);

      // attempt to undo all the writes of the transaction
      // (transaction is already marked as invalid in oracle)
      attemptUndo(context, transaction, txResult.getUndos());

      throw new OmidTransactionException(StatusCode.WRITE_CONFLICT,
                                         "Commit of transaction failed, transaction aborted");
    }
    // Commit was successful.

    // TODO this must go away with the new queue implementation
    // If the transaction did a queue ack, finalize it
    QueueFinalize finalize = txResult.getFinalize();
    if (finalize != null) {
      finalize.execute(getQueueTable(finalize.getQueueName()), transaction.getWriteVersion());
    }

    // emit metrics for the transaction and the queues/streams involved
    cmetric.meter(
      METRIC_PREFIX + "WriteOperationBatch_SuccessfulTransactions", 1);
    // for each queue operation (enqueue or ack)
    for (Undo undo : txResult.getUndos()) {
      if (undo instanceof QueueUndo.QueueUnenqueue) {
        QueueUndo.QueueUnenqueue unenqueue = (QueueUndo.QueueUnenqueue)undo;
        QueueProducer producer = unenqueue.producer;
        enqueueMetric(unenqueue.queueName, producer);
        if (isStream(unenqueue.queueName)) {
          streamMetric(unenqueue.queueName, unenqueue.sumOfSizes, unenqueue.numEntries());
        }
      } else if (undo instanceof QueueUndo.QueueUnack) {
        QueueUndo.QueueUnack unack = (QueueUndo.QueueUnack)undo;
        QueueConsumer consumer = unack.consumer;
        ackMetric(unack.queueName, consumer);
      }
    }
    // done
  }

  @Override
  public void commit(OperationContext context,
                     Transaction transaction,
                     List<WriteOperation> writes) throws OperationException {
    transaction = execute(context, transaction, writes);
    commit(context, transaction);
  }

  @Override
  public void abort(OperationContext context, Transaction transaction) throws OperationException {
    // abort transaction in oracle, that returns the undos to be performed
    TransactionResult txResult = abortTransaction(transaction);
    // attempt to ubdo all the writes of the transaction
    // (transaction is already marked as invalid in oracle)
    attemptUndo(context, transaction, txResult.getUndos());
  }

  @Override
  public Map<byte[], Long> increment(OperationContext context,
                                     Increment increment) throws
    OperationException {
    // start transaction, execute increment, commit transaction, return result
    Transaction tx = startTransaction();
    Map<byte[], Long> result = increment(context, tx, increment);
    commit(context, tx);
    return result;
  }

  @Override
  public Map<byte[], Long> increment(OperationContext context,
                                     Transaction transaction,
                                     Increment increment) throws OperationException {
    // if a null transaction is passed in,
    // call the companion method that wraps this into a new transaction
    if (transaction == null) {
      return increment(context, increment);
    }

    WriteTransactionResult writeTxReturn = write(context, increment, transaction);
    List<Undo> undos = writeTxReturn.undos;
    // whether success or not, we must notify the oracle of all operations
    if (null != undos && !undos.isEmpty()) {
      addToTransaction(transaction, undos);
    }
    if (writeTxReturn.success) {
      // increment was successful. the return value is in the write transaction result
      return writeTxReturn.incrementResult;
    } else {
      // operation failed
      cmetric.meter(METRIC_PREFIX + "WriteOperationBatch_FailedWrites", 1);
      abort(context, transaction);
      throw new OmidTransactionException(writeTxReturn.statusCode, writeTxReturn.message);
    }
  }

  public OVCTableHandle getTableHandle() {
    return this.tableHandle;
  }

  static final List<Undo> noUndos = Collections.emptyList();

  class WriteTransactionResult {
    final boolean success;
    final int statusCode;
    final String message;
    final List<Undo> undos;
    Map<byte[], Long> incrementResult;

    WriteTransactionResult(boolean success, int status, String message, List<Undo> undos) {
      this.success = success;
      this.statusCode = status;
      this.message = message;
      this.undos = undos;
    }

    // successful, one delete to undo
    WriteTransactionResult(Undo undo) {
      this(true, StatusCode.OK, null, Collections.singletonList(undo));
    }

    // successful increment, one delete to undo
    WriteTransactionResult(Undo undo, Map<byte[], Long> incrementResult) {
      this(true, StatusCode.OK, null, Collections.singletonList(undo));
      this.incrementResult = incrementResult;
    }

    // failure with status code and message, nothing to undo
    WriteTransactionResult(int status, String message) {
      this(false, status, message, noUndos);
    }
  }

  /**
   * Actually perform the various write operations.
   */
  private WriteTransactionResult dispatchWrite(
    OperationContext context, WriteOperation write,
    Transaction transaction) throws OperationException {
    if (write instanceof Write) {
      return write(context, (Write)write, transaction);
    } else if (write instanceof Delete) {
      return write(context, (Delete)write, transaction);
    } else if (write instanceof Increment) {
      return write(context, (Increment)write, transaction);
    } else if (write instanceof CompareAndSwap) {
      return write(context, (CompareAndSwap)write, transaction);
    } else if (write instanceof QueueEnqueue) {
      return write((QueueEnqueue)write, transaction);
    } else if (write instanceof QueueAck) {
      return write((QueueAck)write, transaction);
    }
    return new WriteTransactionResult(StatusCode.INTERNAL_ERROR,
                                      "Unknown write operation " + write.getClass().getName());
  }

  WriteTransactionResult write(OperationContext context, Write write, Transaction transaction)
    throws OperationException {
    initialize();
    incMetric(REQ_TYPE_WRITE_NUM_OPS);
    long begin = begin();
    OrderedVersionedColumnarTable table = this.findRandomTable(context, write.getTable());
    table.put(write.getKey(), write.getColumns(), transaction.getWriteVersion(), write.getValues());
    end(REQ_TYPE_WRITE_LATENCY, begin);
    dataSetMetric_write(write.getMetricName(), write.getSize());
//    return new WriteTransactionResult(new Delete(write.getTable(), write.getKey(), write.getColumns()));
    return new WriteTransactionResult(new UndoWrite(write.getTable(), write.getKey(), write.getColumns()));
  }

  WriteTransactionResult write(OperationContext context, Delete delete,
                               Transaction transaction) throws OperationException {
    initialize();
    incMetric(REQ_TYPE_DELETE_NUM_OPS);
    long begin = begin();
    OrderedVersionedColumnarTable table =
      this.findRandomTable(context, delete.getTable());
    table.deleteAll(delete.getKey(), delete.getColumns(), transaction.getWriteVersion());
    end(REQ_TYPE_DELETE_LATENCY, begin);
    dataSetMetric_write(delete.getMetricName(), delete.getSize());
    return new WriteTransactionResult(
      new UndoDelete(delete.getTable(), delete.getKey(), delete.getColumns()));
  }

  WriteTransactionResult write(OperationContext context, Increment increment,
                               Transaction transaction) throws OperationException {
    initialize();
    incMetric(REQ_TYPE_INCREMENT_NUM_OPS);
    long begin = begin();
    Map<byte[],Long> map;
    try {
      OrderedVersionedColumnarTable table =
        this.findRandomTable(context, increment.getTable());
      map = table.increment(increment.getKey(), increment.getColumns(), increment.getAmounts(),
                            transaction.getReadPointer(), transaction.getWriteVersion());
    } catch (OperationException e) {
      return new WriteTransactionResult(e.getStatus(), e.getMessage());
    }
    end(REQ_TYPE_INCREMENT_LATENCY, begin);
    dataSetMetric_write(increment.getMetricName(), increment.getSize());
    return new WriteTransactionResult(
      new UndoWrite(increment.getTable(), increment.getKey(), increment.getColumns()), map);
  }

  WriteTransactionResult write(OperationContext context, CompareAndSwap write,
                               Transaction transaction) throws OperationException {
    initialize();
    incMetric(REQ_TYPE_COMPARE_AND_SWAP_NUM_OPS);
    long begin = begin();
    try {
      OrderedVersionedColumnarTable table =
        this.findRandomTable(context, write.getTable());
      table.compareAndSwap(write.getKey(), write.getColumn(), write.getExpectedValue(), write.getNewValue(),
                           transaction.getReadPointer(), transaction.getWriteVersion());
    } catch (OperationException e) {
      return new WriteTransactionResult(e.getStatus(), e.getMessage());
    }
    end(REQ_TYPE_COMPARE_AND_SWAP_LATENCY, begin);
    dataSetMetric_write(write.getMetricName(), write.getSize());
    return new WriteTransactionResult(
      new UndoWrite(write.getTable(), write.getKey(), new byte[][] { write.getColumn() }));
  }

  // TTQueues

  /**
   * Enqueue operations always succeed but can be rolled back.
   *
   * They are rolled back with an invalidate.
   */
  WriteTransactionResult write(QueueEnqueue enqueue, Transaction transaction) throws OperationException {
    initialize();
    incMetric(REQ_TYPE_QUEUE_ENQUEUE_NUM_OPS);
    long begin = begin();
    EnqueueResult result = getQueueTable(enqueue.getKey()).enqueue(enqueue.getKey(), enqueue.getEntries(),
                                                                   transaction.getWriteVersion());
    end(REQ_TYPE_QUEUE_ENQUEUE_LATENCY, begin);
    return new WriteTransactionResult(
<<<<<<< HEAD
      new QueueUndo.QueueUnenqueue(enqueue.getKey(), enqueue.getEntries(), enqueue.getProducer(),
                                   result.getEntryPointers()));
=======
        new QueueUndo.QueueUnenqueue(enqueue.getKey(), enqueue.getEntries(), enqueue.getProducer(),
                                     result.getEntryPointers()));
>>>>>>> 037e9c0c
  }

  WriteTransactionResult write(QueueAck ack, Transaction transaction)
    throws  OperationException {

    initialize();
    incMetric(REQ_TYPE_QUEUE_ACK_NUM_OPS);
    long begin = begin();
    try {
      getQueueTable(ack.getKey()).ack(ack.getKey(), ack.getEntryPointers(), ack.getConsumer(),
                                      transaction.getReadPointer());
    } catch (OperationException e) {
      // Ack failed, roll back transaction
      return new WriteTransactionResult(e.getStatus(), e.getMessage());
    } finally {
      end(REQ_TYPE_QUEUE_ACK_LATENCY, begin);
    }
    return new WriteTransactionResult(
<<<<<<< HEAD
      new QueueUndo.QueueUnack(ack.getKey(), ack.getEntryPointers(), ack.getConsumer(), ack.getNumGroups()));
=======
        new QueueUndo.QueueUnack(ack.getKey(), ack.getEntryPointers(), ack.getConsumer(), ack.getNumGroups()));
>>>>>>> 037e9c0c
  }

  @Override
  public DequeueResult execute(OperationContext context, QueueDequeue dequeue) throws OperationException {
    initialize();
    incMetric(REQ_TYPE_QUEUE_DEQUEUE_NUM_OPS);
    long begin = begin();
<<<<<<< HEAD
    int retries = 0;
    long start = System.currentTimeMillis();
    TTQueueTable queueTable = getQueueTable(dequeue.getKey());
    // TODO remove retry loop, new queues don't return retriable ever
    while (retries < MAX_DEQUEUE_RETRIES) {
      DequeueResult result = queueTable.dequeue(dequeue.getKey(), dequeue.getConsumer(),
                                                this.oracle.getReadPointer());
      if (result.shouldRetry()) {
        retries++;
        try {
          if (DEQUEUE_RETRY_SLEEP > 0) Thread.sleep(DEQUEUE_RETRY_SLEEP);
        } catch (InterruptedException e) {
          e.printStackTrace();
          // continue in loop
        }
        continue;
      }
      end(REQ_TYPE_QUEUE_DEQUEUE_LATENCY, begin);
      return result;
    }
    long end = System.currentTimeMillis();
    end(REQ_TYPE_QUEUE_DEQUEUE_LATENCY, begin);
    throw new OperationException(StatusCode.TOO_MANY_RETRIES,
                                 "Maximum retries (retried " + retries + " times over " + (end-start) +
                                   " millis");
=======
    TTQueueTable queueTable = getQueueTable(dequeue.getKey());
    DequeueResult result = queueTable.dequeue(dequeue.getKey(), dequeue.getConsumer(), this.oracle.getReadPointer());
    end(REQ_TYPE_QUEUE_DEQUEUE_LATENCY, begin);
    return result;
>>>>>>> 037e9c0c
  }

  @Override
  public long execute(OperationContext context, GetGroupID getGroupId) throws OperationException {
    initialize();
    incMetric(REQ_TYPE_GET_GROUP_ID_NUM_OPS);
    long begin = begin();
    TTQueueTable table = getQueueTable(getGroupId.getQueueName());
    long groupid = table.getGroupID(getGroupId.getQueueName());
    end(REQ_TYPE_GET_GROUP_ID_LATENCY, begin);
    return groupid;
  }

  @Override
  public OperationResult<QueueAdmin.QueueInfo> execute(OperationContext context, GetQueueInfo getQueueInfo)
    throws OperationException
  {
    initialize();
    incMetric(REQ_TYPE_GET_QUEUE_INFO_NUM_OPS);
    long begin = begin();
    TTQueueTable table = getQueueTable(getQueueInfo.getQueueName());
    QueueInfo queueInfo = table.getQueueInfo(getQueueInfo.getQueueName());
    end(REQ_TYPE_GET_QUEUE_INFO_LATENCY, begin);
    return queueInfo == null ?
      new OperationResult<QueueInfo>(StatusCode.QUEUE_NOT_FOUND) :
      new OperationResult<QueueAdmin.QueueInfo>(queueInfo);
  }

  @Override
  public void execute(OperationContext context, Transaction transaction, QueueAdmin.QueueConfigure configure)
    throws OperationException
  {
    initialize();
    incMetric(REQ_TYPE_QUEUE_CONFIGURE_NUM_OPS);
    long begin = begin();
    TTQueueTable table = getQueueTable(configure.getQueueName());
    table.configure(configure.getQueueName(), configure.getNewConsumer());
    end(REQ_TYPE_QUEUE_CONFIGURE_LATENCY, begin);
  }

  @Override
  public void execute(OperationContext context, Transaction transaction, QueueAdmin.QueueConfigure configure)
    throws OperationException
  {
    initialize();
    incMetric(REQ_TYPE_QUEUE_CONFIGURE_NUM_OPS);
    long begin = begin();
    TTQueueTable table = getQueueTable(configure.getQueueName());
    table.configure(configure.getQueueName(), configure.getNewConsumer());
    end(REQ_TYPE_QUEUE_CONFIGURE_LATENCY, begin);
  }

  Transaction startTransaction() {
    incMetric(REQ_TYPE_START_TRANSACTION_NUM_OPS);
    return this.oracle.startTransaction();
  }

  void addToTransaction(Transaction transaction, List<Undo> undos)
    throws OmidTransactionException {
    this.oracle.addToTransaction(transaction, undos);
  }

  TransactionResult commitTransaction(Transaction transaction)
    throws OmidTransactionException {
    incMetric(REQ_TYPE_COMMIT_TRANSACTION_NUM_OPS);
    return this.oracle.commitTransaction(transaction);
  }

  TransactionResult abortTransaction(Transaction transaction)
    throws OmidTransactionException {
    incMetric(REQ_TYPE_COMMIT_TRANSACTION_NUM_OPS);
    return this.oracle.abortTransaction(transaction);
  }


  private void attemptUndo(OperationContext context,
                           Transaction transaction,
                           List<Undo> undos)
    throws OperationException {
    // Perform queue invalidates
    cmetric.meter(METRIC_PREFIX + "WriteOperationBatch_AbortedTransactions", 1);
    for (Undo undo : undos) {
      if (undo instanceof QueueUndo) {
        QueueUndo queueUndo = (QueueUndo)undo;
        queueUndo.execute(getQueueTable(queueUndo.queueName), transaction);
      }
      if (undo instanceof UndoWrite) {
        UndoWrite tableUndo = (UndoWrite)undo;
        OrderedVersionedColumnarTable table =
          this.findRandomTable(context, tableUndo.getTable());
        if (tableUndo instanceof UndoDelete) {
          table.undeleteAll(tableUndo.getKey(), tableUndo.getColumns(), transaction.getWriteVersion());
        } else {
          table.delete(tableUndo.getKey(), tableUndo.getColumns(), transaction.getWriteVersion());
        }
      }
    }
    // if any of the undos fails, we won't reach this point.
    // That is, the tx will remain in the oracle as invalid
    oracle.removeTransaction(transaction);
  }

  // Single Write Operations (Wrapped and called in a transaction batch)

  @SuppressWarnings("unused")
  private void unsupported(String msg) {
    throw new RuntimeException(msg);
  }

  @Override
  public void commit(OperationContext context, WriteOperation write) throws OperationException {
    commit(context, Collections.singletonList(write));
  }

  private TTQueueTable getQueueTable(byte[] queueName) {
    if (Bytes.startsWith(queueName, TTQueue.QUEUE_NAME_PREFIX))
      return this.queueTable;
    if (Bytes.startsWith(queueName, TTQueue.STREAM_NAME_PREFIX))
      return this.streamTable;
    // by default, use queue table
    return this.queueTable;
  }

  /**
   * A utility method that ensures this class is properly initialized before
   * it can be used. This currently entails creating real objects for all
   * our table handlers.
   */
  private synchronized void initialize() throws OperationException {

    if (this.randomTable == null) {
      this.metaTable = this.tableHandle.getTable(Bytes.toBytes("meta"));
      this.randomTable = this.tableHandle.getTable(Bytes.toBytes("random"));
      this.queueTable = this.tableHandle.getQueueTable(Bytes.toBytes("queues"));
      this.streamTable = this.tableHandle.getStreamTable(Bytes.toBytes("streams"));
      this.namedTables = Maps.newConcurrentMap();
      this.metaStore = new SerializingMetaDataStore(this);
    }
  }
} // end of OmitTransactionalOperationExecutor<|MERGE_RESOLUTION|>--- conflicted
+++ resolved
@@ -157,34 +157,25 @@
 
   private void incMetric(String metric) {
     cmetric.meter(metric, 1);
-<<<<<<< HEAD
   }
 
   private long begin() {
     return System.currentTimeMillis();
   }
 
-=======
-  }
-
-  private long begin() {
-    return System.currentTimeMillis();
-  }
-
->>>>>>> 037e9c0c
   private void end(String metric, long beginning) {
     cmetric.histogram(metric, System.currentTimeMillis() - beginning);
   }
 
   /* -------------------  (interstitial) queue metrics ---------------- */
   private ConcurrentMap<String, CMetrics> queueMetrics =
-    new ConcurrentHashMap<String, CMetrics>();
+      new ConcurrentHashMap<String, CMetrics>();
 
   private CMetrics getQueueMetric(String group) {
     CMetrics metric = queueMetrics.get(group);
     if (metric == null) {
       queueMetrics.putIfAbsent(group,
-                               new CMetrics(MetricType.FlowSystem, group));
+          new CMetrics(MetricType.FlowSystem, group));
       metric = queueMetrics.get(group);
       Log.trace("Created new CMetrics for group '" + group + "'.");
       // System.err.println("Created new CMetrics for group '" + group + "'.");
@@ -193,18 +184,18 @@
   }
 
   private ConcurrentMap<byte[], ImmutablePair<String, String>>
-    queueMetricNames = new ConcurrentSkipListMap<byte[],
-    ImmutablePair<String, String>>(Bytes.BYTES_COMPARATOR);
+      queueMetricNames = new ConcurrentSkipListMap<byte[],
+      ImmutablePair<String, String>>(Bytes.BYTES_COMPARATOR);
 
   private ImmutablePair<String, String> getQueueMetricNames(byte[] queue) {
     ImmutablePair<String, String> names = queueMetricNames.get(queue);
     if (names == null) {
       String name = new String(queue).replace(":", "");
       queueMetricNames.putIfAbsent(queue, new ImmutablePair<String, String>
-        ("q.enqueue." + name, "q.ack." + name));
+          ("q.enqueue." + name, "q.ack." + name));
       names = queueMetricNames.get(queue);
       Log.trace("using metric name '" + names.getFirst() + "' and '"
-                  + names.getSecond() + "' for queue '" + new String(queue) + "'");
+          + names.getSecond() + "' for queue '" + new String(queue) + "'");
       //System.err.println("using metric name '" + names.getFirst() + "' and '"
       //    + names.getSecond() + "' for queue '" + new String(queue) + "'");
     }
@@ -228,11 +219,11 @@
 
   /* -------------------  (global) stream metrics ---------------- */
   private CMetrics streamMetric = // we use a global flow group
-    new CMetrics(MetricType.FlowSystem, "-.-.-.-.-.0");
+      new CMetrics(MetricType.FlowSystem, "-.-.-.-.-.0");
 
   private ConcurrentMap<byte[], ImmutablePair<String, String>>
-    streamMetricNames = new ConcurrentSkipListMap<byte[],
-    ImmutablePair<String, String>>(Bytes.BYTES_COMPARATOR);
+      streamMetricNames = new ConcurrentSkipListMap<byte[],
+      ImmutablePair<String, String>>(Bytes.BYTES_COMPARATOR);
 
   private ImmutablePair<String, String> getStreamMetricNames(byte[] stream) {
     ImmutablePair<String, String> names = streamMetricNames.get(stream);
@@ -242,7 +233,7 @@
         "stream.enqueue." + name, "stream.storage." + name));
       names = streamMetricNames.get(stream);
       Log.trace("using metric name '" + names.getFirst() + "' and '"
-                  + names.getSecond() + "' for stream '" + new String(stream) + "'");
+          + names.getSecond() + "' for stream '" + new String(stream) + "'");
       //System.err.println("using metric name '" + names.getFirst() + "' and '"
       //    + names.getSecond() + "' for stream '" + new String(stream) + "'");
     }
@@ -293,12 +284,12 @@
   private void dataSetMetric_read(String dataSetName) {
     dataSetReadMetric.meter(dataSetName == null ? "null" : dataSetName, 1);
   }
-
+  
   private void dataSetMetric_write(String dataSetName, int dataSize) {
     dataSetWriteMetric.meter(dataSetName == null ? "null" : dataSetName, 1);
     dataSetStorageMetric.meter(dataSetName == null ? "null" : dataSetName, dataSize);
   }
-
+  
   /* -------------------  end metrics ---------------- */
 
   // named table management
@@ -310,7 +301,7 @@
   // 2. table is being created -> entry with real name, but null for the table
   // 3. table is known -> entry with name and table
   ConcurrentMap<ImmutablePair<String,String>,
-    ImmutablePair<byte[], OrderedVersionedColumnarTable>> namedTables;
+      ImmutablePair<byte[], OrderedVersionedColumnarTable>> namedTables;
 
   // method to find - and if necessary create - a table
   OrderedVersionedColumnarTable findRandomTable(OperationContext context, String name) throws OperationException {
@@ -325,9 +316,9 @@
     // look up table in in-memory map. if this returns:
     // an actual name and OVCTable, return that OVCTable
     ImmutablePair<String, String> tableKey = new
-      ImmutablePair<String, String>(context.getAccount(), name);
+        ImmutablePair<String, String>(context.getAccount(), name);
     ImmutablePair<byte[], OrderedVersionedColumnarTable> nameAndTable =
-      this.namedTables.get(tableKey);
+        this.namedTables.get(tableKey);
     if (nameAndTable != null) {
       if (nameAndTable.getSecond() != null)
         return nameAndTable.getSecond();
@@ -342,17 +333,17 @@
     // process. In this case:
     // Read the meta data for the logical name from MDS.
     MetaDataEntry meta = this.metaStore.get(
-      context, context.getAccount(), null, "namedTable", name);
+        context, context.getAccount(), null, "namedTable", name);
     if (null != meta) {
       return waitForTableToMaterializeInMeta(context, name, meta);
 
-      // Null: Nobody has started to create this.
+    // Null: Nobody has started to create this.
     } else {
       // Generate a new actual name, and write that name with status Pending
       // to MDS in a Compare-and-Swap operation
       byte[] actualName = generateActualName(context, name);
       MetaDataEntry newMeta = new MetaDataEntry(context.getAccount(), null,
-                                                "namedTable", name);
+          "namedTable", name);
       newMeta.addField("actual", actualName);
       newMeta.addField("status", "pending");
       try {
@@ -369,12 +360,12 @@
       //in this process to wait (no other thread could have updated in the
       //    mean-time without updating MDS)
       this.namedTables.put(tableKey,
-                           new ImmutablePair<byte[], OrderedVersionedColumnarTable>(
-                             actualName, null));
+          new ImmutablePair<byte[], OrderedVersionedColumnarTable>(
+              actualName, null));
 
       //Create a new actual table for the actual name. This should never fail.
       OrderedVersionedColumnarTable table =
-        getTableHandle().getTable(actualName);
+          getTableHandle().getTable(actualName);
 
       // Update MDS with the new status Ready. This can be an ordinary Write
       newMeta.addField("status", "ready");
@@ -383,8 +374,8 @@
       // because all others are waiting.
       // Update MEM with the actual created OVCTable.
       this.namedTables.put(tableKey,
-                           new ImmutablePair<byte[], OrderedVersionedColumnarTable>(
-                             actualName, table));
+          new ImmutablePair<byte[], OrderedVersionedColumnarTable>(
+              actualName, table));
       //Return the created table.
       return table;
     }
@@ -398,10 +389,10 @@
   private OrderedVersionedColumnarTable waitForTableToMaterialize(ImmutablePair<String, String> tableKey) {
     while (true) {
       ImmutablePair<byte[], OrderedVersionedColumnarTable> nameAndTable =
-        this.namedTables.get(tableKey);
+          this.namedTables.get(tableKey);
       if (nameAndTable == null) {
         throw new RuntimeException("In-memory entry went from non-null to null " +
-                                     "for named table \"" + tableKey.getSecond() + "\"");
+            "for named table \"" + tableKey.getSecond() + "\"");
       }
       if (nameAndTable.getSecond() != null) {
         return nameAndTable.getSecond();
@@ -428,29 +419,29 @@
         byte[] actualName = meta.getBinaryField("actual");
         if (actualName == null)
           throw new RuntimeException("Encountered meta data entry of type " +
-                                       "\"namedTable\" without actual name for table name \"" +
-                                       name +"\".");
+              "\"namedTable\" without actual name for table name \"" +
+              name +"\".");
         OrderedVersionedColumnarTable table =
-          getTableHandle().getTable(actualName);
+            getTableHandle().getTable(actualName);
         if (table == null)
           throw new RuntimeException("table handle \"" + getTableHandle()
-            .getName() + "\": getTable returned null for actual table name "
-                                       + "\"" + new String(actualName) + "\"");
+              .getName() + "\": getTable returned null for actual table name "
+              + "\"" + new String(actualName) + "\"");
 
         // update MEM. This can be ordinary put, because even if some other
         // thread updated it in the meantime, it would have put the same table.
         ImmutablePair<String, String> tableKey = new
-          ImmutablePair<String, String>(context.getAccount(), name);
+            ImmutablePair<String, String>(context.getAccount(), name);
         this.namedTables.put(tableKey,
-                             new ImmutablePair<byte[], OrderedVersionedColumnarTable>(
-                               actualName, table));
+            new ImmutablePair<byte[], OrderedVersionedColumnarTable>(
+                actualName, table));
         return table;
       }
       // An actual name and status Pending: The table is being created. Loop
       // and repeat MDS read until status is Ready and see previous case
       else if (!"pending".equals(meta.getTextField("status"))) {
         throw new RuntimeException("Found meta data entry with unkown status " +
-                                     Objects.toStringHelper(meta.getTextField("status")));
+            Objects.toStringHelper(meta.getTextField("status")));
       }
 
       // sleep a little
@@ -462,7 +453,7 @@
 
       // reread the meta data, hopefully it has changed to ready
       meta = this.metaStore.get(
-        context, context.getAccount(), null, "namedTable", name);
+          context, context.getAccount(), null, "namedTable", name);
       if (meta == null) {
         // this should never happen - we only enter this method in two cases:
         // 1. there is already an entry, but it might be pending
@@ -471,7 +462,7 @@
         // TODO what if someone deleted it after the write conflict happened?
         // TODO what if the write conflict was caused by a delete?
         throw new RuntimeException("Meta data entry went from non-null to null " +
-                                     "for table \"" + name + "\"");
+            "for table \"" + name + "\"");
       }
       // TODO should this time out after some time or number of attempts?
     }
@@ -569,15 +560,15 @@
     if (clearFabric.shouldClearData()) this.randomTable.clear();
     if (clearFabric.shouldClearTables()) {
       List<MetaDataEntry> entries = this.metaStore.list(
-        context, context.getAccount(), null, "namedTable", null);
+          context, context.getAccount(), null, "namedTable", null);
       for (MetaDataEntry entry : entries) {
         String name = entry.getId();
         OrderedVersionedColumnarTable table = findRandomTable(context, name);
         table.clear();
         this.namedTables.remove(new ImmutablePair<String,
-          String>(context.getAccount(),name));
+            String>(context.getAccount(),name));
         this.metaStore.delete(context, entry.getAccount(),
-                              entry.getApplication(), entry.getType(), entry.getId());
+            entry.getApplication(), entry.getType(), entry.getId());
       }
     }
     if (clearFabric.shouldClearMeta()) this.metaTable.clear();
@@ -661,9 +652,9 @@
       abort(context, transaction);
       throw new OmidTransactionException(
         writeTxReturn.statusCode, writeTxReturn.message);
-    }
+      }
     return transaction; // TODO auto generated body
-  }
+    }
 
   @Override
   public void commit(OperationContext context,
@@ -809,8 +800,8 @@
    * Actually perform the various write operations.
    */
   private WriteTransactionResult dispatchWrite(
-    OperationContext context, WriteOperation write,
-    Transaction transaction) throws OperationException {
+      OperationContext context, WriteOperation write,
+      Transaction transaction) throws OperationException {
     if (write instanceof Write) {
       return write(context, (Write)write, transaction);
     } else if (write instanceof Delete) {
@@ -825,7 +816,7 @@
       return write((QueueAck)write, transaction);
     }
     return new WriteTransactionResult(StatusCode.INTERNAL_ERROR,
-                                      "Unknown write operation " + write.getClass().getName());
+        "Unknown write operation " + write.getClass().getName());
   }
 
   WriteTransactionResult write(OperationContext context, Write write, Transaction transaction)
@@ -842,28 +833,28 @@
   }
 
   WriteTransactionResult write(OperationContext context, Delete delete,
-                               Transaction transaction) throws OperationException {
+      Transaction transaction) throws OperationException {
     initialize();
     incMetric(REQ_TYPE_DELETE_NUM_OPS);
     long begin = begin();
     OrderedVersionedColumnarTable table =
-      this.findRandomTable(context, delete.getTable());
+        this.findRandomTable(context, delete.getTable());
     table.deleteAll(delete.getKey(), delete.getColumns(), transaction.getWriteVersion());
     end(REQ_TYPE_DELETE_LATENCY, begin);
     dataSetMetric_write(delete.getMetricName(), delete.getSize());
     return new WriteTransactionResult(
-      new UndoDelete(delete.getTable(), delete.getKey(), delete.getColumns()));
+        new UndoDelete(delete.getTable(), delete.getKey(), delete.getColumns()));
   }
 
   WriteTransactionResult write(OperationContext context, Increment increment,
-                               Transaction transaction) throws OperationException {
+      Transaction transaction) throws OperationException {
     initialize();
     incMetric(REQ_TYPE_INCREMENT_NUM_OPS);
     long begin = begin();
     Map<byte[],Long> map;
     try {
       OrderedVersionedColumnarTable table =
-        this.findRandomTable(context, increment.getTable());
+          this.findRandomTable(context, increment.getTable());
       map = table.increment(increment.getKey(), increment.getColumns(), increment.getAmounts(),
                             transaction.getReadPointer(), transaction.getWriteVersion());
     } catch (OperationException e) {
@@ -872,17 +863,17 @@
     end(REQ_TYPE_INCREMENT_LATENCY, begin);
     dataSetMetric_write(increment.getMetricName(), increment.getSize());
     return new WriteTransactionResult(
-      new UndoWrite(increment.getTable(), increment.getKey(), increment.getColumns()), map);
+        new UndoWrite(increment.getTable(), increment.getKey(), increment.getColumns()), map);
   }
 
   WriteTransactionResult write(OperationContext context, CompareAndSwap write,
-                               Transaction transaction) throws OperationException {
+      Transaction transaction) throws OperationException {
     initialize();
     incMetric(REQ_TYPE_COMPARE_AND_SWAP_NUM_OPS);
     long begin = begin();
     try {
       OrderedVersionedColumnarTable table =
-        this.findRandomTable(context, write.getTable());
+          this.findRandomTable(context, write.getTable());
       table.compareAndSwap(write.getKey(), write.getColumn(), write.getExpectedValue(), write.getNewValue(),
                            transaction.getReadPointer(), transaction.getWriteVersion());
     } catch (OperationException e) {
@@ -891,7 +882,7 @@
     end(REQ_TYPE_COMPARE_AND_SWAP_LATENCY, begin);
     dataSetMetric_write(write.getMetricName(), write.getSize());
     return new WriteTransactionResult(
-      new UndoWrite(write.getTable(), write.getKey(), new byte[][] { write.getColumn() }));
+        new UndoWrite(write.getTable(), write.getKey(), new byte[][] { write.getColumn() }));
   }
 
   // TTQueues
@@ -909,13 +900,8 @@
                                                                    transaction.getWriteVersion());
     end(REQ_TYPE_QUEUE_ENQUEUE_LATENCY, begin);
     return new WriteTransactionResult(
-<<<<<<< HEAD
-      new QueueUndo.QueueUnenqueue(enqueue.getKey(), enqueue.getEntries(), enqueue.getProducer(),
-                                   result.getEntryPointers()));
-=======
         new QueueUndo.QueueUnenqueue(enqueue.getKey(), enqueue.getEntries(), enqueue.getProducer(),
                                      result.getEntryPointers()));
->>>>>>> 037e9c0c
   }
 
   WriteTransactionResult write(QueueAck ack, Transaction transaction)
@@ -934,11 +920,7 @@
       end(REQ_TYPE_QUEUE_ACK_LATENCY, begin);
     }
     return new WriteTransactionResult(
-<<<<<<< HEAD
-      new QueueUndo.QueueUnack(ack.getKey(), ack.getEntryPointers(), ack.getConsumer(), ack.getNumGroups()));
-=======
         new QueueUndo.QueueUnack(ack.getKey(), ack.getEntryPointers(), ack.getConsumer(), ack.getNumGroups()));
->>>>>>> 037e9c0c
   }
 
   @Override
@@ -946,38 +928,10 @@
     initialize();
     incMetric(REQ_TYPE_QUEUE_DEQUEUE_NUM_OPS);
     long begin = begin();
-<<<<<<< HEAD
-    int retries = 0;
-    long start = System.currentTimeMillis();
-    TTQueueTable queueTable = getQueueTable(dequeue.getKey());
-    // TODO remove retry loop, new queues don't return retriable ever
-    while (retries < MAX_DEQUEUE_RETRIES) {
-      DequeueResult result = queueTable.dequeue(dequeue.getKey(), dequeue.getConsumer(),
-                                                this.oracle.getReadPointer());
-      if (result.shouldRetry()) {
-        retries++;
-        try {
-          if (DEQUEUE_RETRY_SLEEP > 0) Thread.sleep(DEQUEUE_RETRY_SLEEP);
-        } catch (InterruptedException e) {
-          e.printStackTrace();
-          // continue in loop
-        }
-        continue;
-      }
-      end(REQ_TYPE_QUEUE_DEQUEUE_LATENCY, begin);
-      return result;
-    }
-    long end = System.currentTimeMillis();
-    end(REQ_TYPE_QUEUE_DEQUEUE_LATENCY, begin);
-    throw new OperationException(StatusCode.TOO_MANY_RETRIES,
-                                 "Maximum retries (retried " + retries + " times over " + (end-start) +
-                                   " millis");
-=======
     TTQueueTable queueTable = getQueueTable(dequeue.getKey());
     DequeueResult result = queueTable.dequeue(dequeue.getKey(), dequeue.getConsumer(), this.oracle.getReadPointer());
     end(REQ_TYPE_QUEUE_DEQUEUE_LATENCY, begin);
     return result;
->>>>>>> 037e9c0c
   }
 
   @Override
@@ -993,7 +947,7 @@
 
   @Override
   public OperationResult<QueueAdmin.QueueInfo> execute(OperationContext context, GetQueueInfo getQueueInfo)
-    throws OperationException
+                                                       throws OperationException
   {
     initialize();
     incMetric(REQ_TYPE_GET_QUEUE_INFO_NUM_OPS);
@@ -1002,8 +956,8 @@
     QueueInfo queueInfo = table.getQueueInfo(getQueueInfo.getQueueName());
     end(REQ_TYPE_GET_QUEUE_INFO_LATENCY, begin);
     return queueInfo == null ?
-      new OperationResult<QueueInfo>(StatusCode.QUEUE_NOT_FOUND) :
-      new OperationResult<QueueAdmin.QueueInfo>(queueInfo);
+        new OperationResult<QueueInfo>(StatusCode.QUEUE_NOT_FOUND) :
+        new OperationResult<QueueAdmin.QueueInfo>(queueInfo);
   }
 
   @Override
@@ -1018,25 +972,13 @@
     end(REQ_TYPE_QUEUE_CONFIGURE_LATENCY, begin);
   }
 
-  @Override
-  public void execute(OperationContext context, Transaction transaction, QueueAdmin.QueueConfigure configure)
-    throws OperationException
-  {
-    initialize();
-    incMetric(REQ_TYPE_QUEUE_CONFIGURE_NUM_OPS);
-    long begin = begin();
-    TTQueueTable table = getQueueTable(configure.getQueueName());
-    table.configure(configure.getQueueName(), configure.getNewConsumer());
-    end(REQ_TYPE_QUEUE_CONFIGURE_LATENCY, begin);
-  }
-
   Transaction startTransaction() {
     incMetric(REQ_TYPE_START_TRANSACTION_NUM_OPS);
     return this.oracle.startTransaction();
   }
 
   void addToTransaction(Transaction transaction, List<Undo> undos)
-    throws OmidTransactionException {
+      throws OmidTransactionException {
     this.oracle.addToTransaction(transaction, undos);
   }
 
@@ -1056,7 +998,7 @@
   private void attemptUndo(OperationContext context,
                            Transaction transaction,
                            List<Undo> undos)
-    throws OperationException {
+      throws OperationException {
     // Perform queue invalidates
     cmetric.meter(METRIC_PREFIX + "WriteOperationBatch_AbortedTransactions", 1);
     for (Undo undo : undos) {
@@ -1067,7 +1009,7 @@
       if (undo instanceof UndoWrite) {
         UndoWrite tableUndo = (UndoWrite)undo;
         OrderedVersionedColumnarTable table =
-          this.findRandomTable(context, tableUndo.getTable());
+            this.findRandomTable(context, tableUndo.getTable());
         if (tableUndo instanceof UndoDelete) {
           table.undeleteAll(tableUndo.getKey(), tableUndo.getColumns(), transaction.getWriteVersion());
         } else {
