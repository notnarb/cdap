/*
 * Copyright © 2012-2014 Cask Data, Inc.
 *
 * Licensed under the Apache License, Version 2.0 (the "License"); you may not
 * use this file except in compliance with the License. You may obtain a copy of
 * the License at
 *
 * http://www.apache.org/licenses/LICENSE-2.0
 *
 * Unless required by applicable law or agreed to in writing, software
 * distributed under the License is distributed on an "AS IS" BASIS, WITHOUT
 * WARRANTIES OR CONDITIONS OF ANY KIND, either express or implied. See the
 * License for the specific language governing permissions and limitations under
 * the License.
 */

package co.cask.cdap.cli.command;

import co.cask.cdap.cli.ArgumentName;
import co.cask.cdap.cli.CLIConfig;
import co.cask.cdap.cli.Categorized;
import co.cask.cdap.cli.CommandCategory;
import co.cask.cdap.cli.ElementType;
import co.cask.cdap.cli.util.AbstractAuthCommand;
import co.cask.cdap.cli.util.AsciiTable;
import co.cask.cdap.cli.util.RowMaker;
import co.cask.cdap.client.QueryClient;
import co.cask.cdap.explore.client.ExploreExecutionResult;
import co.cask.cdap.explore.service.HandleNotFoundException;
import co.cask.cdap.explore.service.UnexpectedQueryStatusException;
import co.cask.cdap.proto.ColumnDesc;
import co.cask.cdap.proto.QueryResult;
import co.cask.common.cli.Arguments;
import com.google.common.base.Throwables;
import com.google.common.collect.Lists;
import com.google.common.util.concurrent.ListenableFuture;
import com.google.inject.Inject;

import java.io.PrintStream;
import java.sql.SQLException;
import java.util.List;
import java.util.concurrent.CancellationException;
import java.util.concurrent.ExecutionException;
import java.util.concurrent.TimeUnit;
import java.util.concurrent.TimeoutException;

/**
 * Executes a dataset query.
 */
public class ExecuteQueryCommand extends AbstractAuthCommand implements Categorized {

  private static final long DEFAULT_TIMEOUT_MIN = Long.MAX_VALUE;
  private final QueryClient queryClient;

  @Inject
  public ExecuteQueryCommand(QueryClient queryClient, CLIConfig cliConfig) {
    super(cliConfig);
    this.queryClient = queryClient;
  }

  @Override
  public void perform(Arguments arguments, PrintStream output) throws Exception {
    String query = arguments.get(ArgumentName.QUERY.toString());
    long timeOutMins = arguments.getLong(ArgumentName.TIMEOUT.toString(), DEFAULT_TIMEOUT_MIN);

    ListenableFuture<ExploreExecutionResult> future = queryClient.execute(query);
    try {
      ExploreExecutionResult executionResult = future.get(timeOutMins, TimeUnit.MINUTES);
      if (!executionResult.canContainResults()) {
        output.println("SQL statement does not output any result.");
        executionResult.close();
        return;
      }

      final List<ColumnDesc> schema = executionResult.getResultSchema();
      String[] header = new String[schema.size()];
      for (int i = 0; i < header.length; i++) {
        ColumnDesc column = schema.get(i);
        // Hive columns start at 1
        int index = column.getPosition() - 1;
        header[index] = column.getName() + ": " + column.getType();
      }
      List<QueryResult> rows = Lists.newArrayList(executionResult);
      executionResult.close();
      new AsciiTable(header, rows, new RowMaker<QueryResult>() {
        @Override
        public Object[] makeRow(QueryResult object) {
          return object.getColumns().toArray();
        }
      }).print(output);

    } catch (InterruptedException e) {
      Thread.currentThread().interrupt();
    } catch (ExecutionException e) {
      Throwable t = Throwables.getRootCause(e);
      if (t instanceof HandleNotFoundException) {
        throw Throwables.propagate(t);
      } else if (t instanceof UnexpectedQueryStatusException) {
        UnexpectedQueryStatusException sE = (UnexpectedQueryStatusException) t;
        throw new SQLException(String.format("Statement '%s' execution did not finish successfully. " +
                                             "Got final state - %s", query, sE.getStatus().toString()));
      }
      throw new SQLException(Throwables.getRootCause(e));
    } catch (CancellationException e) {
      throw new RuntimeException("Query has been cancelled on ListenableFuture object.");
    } catch (TimeoutException e) {
      output.println("Couldn't obtain results after " + timeOutMins + "mins.");
    }

  }

  @Override
  public String getPattern() {
    return String.format("execute <%s> [<%s>]", ArgumentName.QUERY, ArgumentName.TIMEOUT);
  }

  @Override
  public String getDescription() {
<<<<<<< HEAD
    return String.format("Executes a %s with an optional timeout (default 60) in minutes.", 
                         ElementType.QUERY.getPrettyName());
=======
    return "Executes a " + ElementType.QUERY.getPrettyName()
      + " with optional <" + ArgumentName.TIMEOUT + "> in minutes (default is no timeout)";
>>>>>>> 44317f05
  }

  @Override
  public String getCategory() {
    return CommandCategory.EXPLORE.getName();
  }
}<|MERGE_RESOLUTION|>--- conflicted
+++ resolved
@@ -116,13 +116,8 @@
 
   @Override
   public String getDescription() {
-<<<<<<< HEAD
-    return String.format("Executes a %s with an optional timeout (default 60) in minutes.", 
-                         ElementType.QUERY.getPrettyName());
-=======
     return "Executes a " + ElementType.QUERY.getPrettyName()
       + " with optional <" + ArgumentName.TIMEOUT + "> in minutes (default is no timeout)";
->>>>>>> 44317f05
   }
 
   @Override
