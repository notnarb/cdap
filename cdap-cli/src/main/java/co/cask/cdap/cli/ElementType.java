--- conflicted
+++ resolved
@@ -77,19 +77,12 @@
           Capability.START, Capability.STOP, Capability.STATUS, Capability.LIST,
           Capability.RUNTIME_ARGS, Capability.PREFERENCES, Capability.RUNS, Capability.SCALE),
 
-<<<<<<< HEAD
-  MAPREDUCE("MapReduce Program", "MapReduce Programs", "mapreduce", "mapreduce programs",
-=======
-  RUNNABLE(new Noun("runnable"), new Noun("Runnable"), null, ProgramType.SERVICE,
-           ArgumentName.RUNNABLE,
-           Capability.SCALE, Capability.LOGS),
-
   MAPREDUCE(new Noun("mapreduce", "mapreduce programs"), new Noun("MapReduce Program", "MapReduce Programs"),
->>>>>>> d249ef66
             ProgramType.MAPREDUCE, null,
             ArgumentName.MAPREDUCE,
             Capability.LOGS, Capability.RUNS, Capability.STATUS, Capability.START, Capability.STOP, Capability.LIST,
             Capability.RUNTIME_ARGS, Capability.PREFERENCES),
+
   SPARK(new Noun("spark", "spark programs"), new Noun("Spark Program", "Spark Programs"),
             ProgramType.SPARK, null,
             ArgumentName.SPARK,
