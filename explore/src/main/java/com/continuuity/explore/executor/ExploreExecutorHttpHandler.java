package com.continuuity.explore.executor;

import com.continuuity.common.conf.Constants;
import com.continuuity.explore.service.ColumnDesc;
import com.continuuity.explore.service.ExploreService;
import com.continuuity.explore.service.Handle;
import com.continuuity.explore.service.HandleNotFoundException;
import com.continuuity.explore.service.Row;
import com.continuuity.explore.service.Status;
import com.continuuity.http.AbstractHttpHandler;
import com.continuuity.http.HttpResponder;

import com.google.common.base.Charsets;
import com.google.common.collect.ImmutableMap;
import com.google.common.reflect.TypeToken;
import com.google.gson.Gson;
import com.google.gson.JsonObject;
import com.google.gson.JsonSyntaxException;
import com.google.inject.Inject;
import org.jboss.netty.buffer.ChannelBuffer;
import org.jboss.netty.buffer.ChannelBufferInputStream;
import org.jboss.netty.handler.codec.http.HttpRequest;
import org.jboss.netty.handler.codec.http.HttpResponseStatus;
import org.slf4j.Logger;
import org.slf4j.LoggerFactory;

import java.io.IOException;
import java.io.InputStreamReader;
import java.io.Reader;
import java.lang.reflect.Type;
import java.util.List;
import java.util.Map;
import javax.ws.rs.DELETE;
import javax.ws.rs.GET;
import javax.ws.rs.POST;
import javax.ws.rs.Path;
import javax.ws.rs.PathParam;

/**
 * Provides REST endpoints for {@link com.continuuity.explore.service.ExploreService} operations.
 */
@Path(Constants.Gateway.GATEWAY_VERSION)
public class ExploreExecutorHttpHandler extends AbstractHttpHandler {
  private static final Logger LOG = LoggerFactory.getLogger(ExploreExecutorHttpHandler.class);

  private static final Gson GSON = new Gson();

  private static final Type STRING_MAP_TYPE = new TypeToken<Map<String, String>>() { }.getType();

  private final ExploreService exploreService;

  @Inject
  public ExploreExecutorHttpHandler(ExploreService exploreService) {
    this.exploreService = exploreService;
  }

  @POST
  @Path("/data/queries")
  public void query(HttpRequest request, HttpResponder responder) {
    try {
      Map<String, String> args = decodeArguments(request);
      String query = args.get("query");
      LOG.debug("Received query: {}", query);
      Handle handle = exploreService.execute(query);
      JsonObject json = new JsonObject();
      json.addProperty("id", handle.getId());
      responder.sendJson(HttpResponseStatus.OK, json);
    } catch (Throwable e) {
      LOG.error("Got exception:", e);
      responder.sendStatus(HttpResponseStatus.INTERNAL_SERVER_ERROR);
    }
  }

  @DELETE
<<<<<<< HEAD
  @Path("/datasets/queries/{id}")
  public void closeQuery(@SuppressWarnings("UnusedParameters") HttpRequest request, HttpResponder responder,
                         @PathParam("id") final String id) {
=======
  @Path("/data/queries/{id}")
  public void closeQuery(HttpRequest request, HttpResponder responder, @PathParam("id") final String id) {
>>>>>>> d6055fb4
    try {
      Handle handle = Handle.fromId(id);
      exploreService.close(handle);
      responder.sendStatus(HttpResponseStatus.OK);
    } catch (HandleNotFoundException e) {
      responder.sendStatus(HttpResponseStatus.NOT_FOUND);
    } catch (Throwable e) {
      LOG.error("Got exception:", e);
      responder.sendStatus(HttpResponseStatus.INTERNAL_SERVER_ERROR);
    }
  }

  @POST
<<<<<<< HEAD
  @Path("/datasets/queries/{id}/cancel")
  public void cancelQuery(@SuppressWarnings("UnusedParameters") HttpRequest request,
                          HttpResponder responder, @PathParam("id") final String id) {
=======
  @Path("/data/queries/{id}/cancel")
  public void cancelQuery(HttpRequest request, HttpResponder responder, @PathParam("id") final String id) {
>>>>>>> d6055fb4
    try {
      Handle handle = Handle.fromId(id);
      exploreService.cancel(handle);
      responder.sendStatus(HttpResponseStatus.OK);
    } catch (HandleNotFoundException e) {
      responder.sendStatus(HttpResponseStatus.NOT_FOUND);
    } catch (Throwable e) {
      LOG.error("Got exception:", e);
      responder.sendStatus(HttpResponseStatus.INTERNAL_SERVER_ERROR);
    }
  }

  @GET
<<<<<<< HEAD
  @Path("/datasets/queries/{id}/status")
  public void getQueryStatus(@SuppressWarnings("UnusedParameters") HttpRequest request, HttpResponder responder,
                             @PathParam("id") final String id) {
=======
  @Path("/data/queries/{id}/status")
  public void getQueryStatus(HttpRequest request, HttpResponder responder, @PathParam("id") final String id) {
>>>>>>> d6055fb4
    try {
      Handle handle = Handle.fromId(id);
      Status status = exploreService.getStatus(handle);
      JsonObject json = new JsonObject();
      json.addProperty("status", GSON.toJson(status));
      responder.sendJson(HttpResponseStatus.OK, json);
    } catch (HandleNotFoundException e) {
      responder.sendStatus(HttpResponseStatus.NOT_FOUND);
    } catch (Throwable e) {
      LOG.error("Got exception:", e);
      responder.sendStatus(HttpResponseStatus.INTERNAL_SERVER_ERROR);
    }
  }

  @GET
<<<<<<< HEAD
  @Path("/datasets/queries/{id}/schema")
  public void getQueryResultsSchema(@SuppressWarnings("UnusedParameters") HttpRequest request, HttpResponder responder,
=======
  @Path("/data/queries/{id}/schema")
  public void getQueryResultsSchema(HttpRequest request, HttpResponder responder,
>>>>>>> d6055fb4
                                        @PathParam("id") final String id) {
    try {
      Handle handle = Handle.fromId(id);
      List<ColumnDesc> schema = exploreService.getResultSchema(handle);
      JsonObject json = new JsonObject();
      json.addProperty("schema", GSON.toJson(schema));
      responder.sendJson(HttpResponseStatus.OK, json);
    } catch (HandleNotFoundException e) {
      responder.sendStatus(HttpResponseStatus.NOT_FOUND);
    } catch (Throwable e) {
      LOG.error("Got exception:", e);
      responder.sendStatus(HttpResponseStatus.INTERNAL_SERVER_ERROR);
    }
  }

  @POST
  @Path("/data/queries/{id}/nextResults")
  public void getQueryNextResults(HttpRequest request, HttpResponder responder, @PathParam("id") final String id) {
    // NOTE: this call is a POST because it is not idempotent: cursor of results is moved
    try {
      Map<String, String> args = decodeArguments(request);
      int size = args.containsKey("size") ? Integer.valueOf(args.get("size")) : 1;
      Handle handle = Handle.fromId(id);
      List<Row> rows = exploreService.nextResults(handle, size);
      JsonObject json = new JsonObject();
      json.addProperty("results", GSON.toJson(rows));
      responder.sendJson(HttpResponseStatus.OK, json);
    } catch (HandleNotFoundException e) {
      responder.sendStatus(HttpResponseStatus.NOT_FOUND);
    } catch (Throwable e) {
      LOG.error("Got exception:", e);
      responder.sendStatus(HttpResponseStatus.INTERNAL_SERVER_ERROR);
    }
  }

  private Map<String, String> decodeArguments(HttpRequest request) throws IOException {
    ChannelBuffer content = request.getContent();
    if (!content.readable()) {
      return ImmutableMap.of();
    }
    Reader reader = new InputStreamReader(new ChannelBufferInputStream(content), Charsets.UTF_8);
    try {
      Map<String, String> args = GSON.fromJson(reader, STRING_MAP_TYPE);
      return args == null ? ImmutableMap.<String, String>of() : args;
    } catch (JsonSyntaxException e) {
      LOG.info("Failed to parse runtime arguments on {}", request.getUri(), e);
      throw e;
    } finally {
      reader.close();
    }
  }
}<|MERGE_RESOLUTION|>--- conflicted
+++ resolved
@@ -72,14 +72,9 @@
   }
 
   @DELETE
-<<<<<<< HEAD
-  @Path("/datasets/queries/{id}")
+  @Path("/data/queries/{id}")
   public void closeQuery(@SuppressWarnings("UnusedParameters") HttpRequest request, HttpResponder responder,
                          @PathParam("id") final String id) {
-=======
-  @Path("/data/queries/{id}")
-  public void closeQuery(HttpRequest request, HttpResponder responder, @PathParam("id") final String id) {
->>>>>>> d6055fb4
     try {
       Handle handle = Handle.fromId(id);
       exploreService.close(handle);
@@ -93,14 +88,9 @@
   }
 
   @POST
-<<<<<<< HEAD
-  @Path("/datasets/queries/{id}/cancel")
-  public void cancelQuery(@SuppressWarnings("UnusedParameters") HttpRequest request,
-                          HttpResponder responder, @PathParam("id") final String id) {
-=======
   @Path("/data/queries/{id}/cancel")
-  public void cancelQuery(HttpRequest request, HttpResponder responder, @PathParam("id") final String id) {
->>>>>>> d6055fb4
+  public void cancelQuery(@SuppressWarnings("UnusedParameters") HttpRequest request, HttpResponder responder,
+                          @PathParam("id") final String id) {
     try {
       Handle handle = Handle.fromId(id);
       exploreService.cancel(handle);
@@ -114,14 +104,9 @@
   }
 
   @GET
-<<<<<<< HEAD
-  @Path("/datasets/queries/{id}/status")
+  @Path("/data/queries/{id}/status")
   public void getQueryStatus(@SuppressWarnings("UnusedParameters") HttpRequest request, HttpResponder responder,
                              @PathParam("id") final String id) {
-=======
-  @Path("/data/queries/{id}/status")
-  public void getQueryStatus(HttpRequest request, HttpResponder responder, @PathParam("id") final String id) {
->>>>>>> d6055fb4
     try {
       Handle handle = Handle.fromId(id);
       Status status = exploreService.getStatus(handle);
@@ -137,13 +122,8 @@
   }
 
   @GET
-<<<<<<< HEAD
-  @Path("/datasets/queries/{id}/schema")
+  @Path("/data/queries/{id}/schema")
   public void getQueryResultsSchema(@SuppressWarnings("UnusedParameters") HttpRequest request, HttpResponder responder,
-=======
-  @Path("/data/queries/{id}/schema")
-  public void getQueryResultsSchema(HttpRequest request, HttpResponder responder,
->>>>>>> d6055fb4
                                         @PathParam("id") final String id) {
     try {
       Handle handle = Handle.fromId(id);
