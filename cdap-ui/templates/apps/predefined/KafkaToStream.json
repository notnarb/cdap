--- conflicted
+++ resolved
@@ -1,32 +1,8 @@
 {
-<<<<<<< HEAD
-  "artifact": {
-    "name": "cdap-etl-realtime",
-    "scope": "SYSTEM",
-    "version": "3.5.0-SNAPSHOT"
-  },
-  "config": {
-    "source": {
-      "name": "Kafka-feadc33c-2d93-4f2f-9b0f-00d399e93900",
-      "plugin": {
-        "name": "Kafka",
-        "label": "Kafka",
-        "properties": {
-          "kafka.topic": "",
-          "kafka.partitions": 1
-        },
-        "artifact": {
-          "name": "core-plugins",
-          "scope": "SYSTEM",
-          "version": "1.3.0-SNAPSHOT"
-        }
-      }
-=======
     "artifact": {
         "name": "cdap-etl-realtime",
         "scope": "SYSTEM",
-        "version": "3.4.0-SNAPSHOT"
->>>>>>> 5d529ace
+        "version": "3.5.0-SNAPSHOT"
     },
     "description": "Ingests in real time from Kafka into a stream",
     "name": "KafkaToStream",
