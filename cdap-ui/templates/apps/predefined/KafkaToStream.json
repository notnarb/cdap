--- conflicted
+++ resolved
@@ -2,11 +2,7 @@
     "artifact": {
         "name": "cdap-etl-realtime",
         "scope": "SYSTEM",
-<<<<<<< HEAD
         "version": "4.0.0-SNAPSHOT"
-=======
-        "version": "3.6.0"
->>>>>>> 3866fee6
     },
     "description": "Ingests in real time from Kafka into a stream",
     "name": "KafkaToStream",
