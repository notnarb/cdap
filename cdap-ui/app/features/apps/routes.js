--- conflicted
+++ resolved
@@ -49,17 +49,10 @@
             templateUrl: '/assets/features/apps/templates/tabs/status.html'
           })
 
-<<<<<<< HEAD
-          .state('apps.detail.overview.dataset', {
-            url: '/datasets',
-            ncyBreadcrumb: {
-              label: 'Dataset',
-=======
           .state('apps.detail.overview.datasets', {
             url: '/datasets',
             ncyBreadcrumb: {
               label: 'Datasets',
->>>>>>> edde692b
               parent: 'apps.detail.overview.status'
             },
             templateUrl: '/assets/features/apps/templates/tabs/datasets.html'
