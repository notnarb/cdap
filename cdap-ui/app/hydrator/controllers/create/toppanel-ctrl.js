/*
 * Copyright © 2015-2017 Cask Data, Inc.
 *
 * Licensed under the Apache License, Version 2.0 (the "License"); you may not
 * use this file except in compliance with the License. You may obtain a copy of
 * the License at
 *
 * http://www.apache.org/licenses/LICENSE-2.0
 *
 * Unless required by applicable law or agreed to in writing, software
 * distributed under the License is distributed on an "AS IS" BASIS, WITHOUT
 * WARRANTIES OR CONDITIONS OF ANY KIND, either express or implied. See the
 * License for the specific language governing permissions and limitations under
 * the License.
 */

class HydratorPlusPlusTopPanelCtrl {
  constructor($stateParams, HydratorPlusPlusConfigStore, HydratorPlusPlusConfigActions, $uibModal, HydratorPlusPlusConsoleActions, DAGPlusPlusNodesActionsFactory, GLOBALS, myHelpers, HydratorPlusPlusConsoleStore, myPipelineExportModalService, $timeout, $scope, HydratorPlusPlusPreviewStore, HydratorPlusPlusPreviewActions, $interval, myPipelineApi, $state, MyCDAPDataSource, myAlertOnValium, MY_CONFIG, PREVIEWSTORE_ACTIONS, $q, NonStorePipelineErrorFactory, rArtifacts,  $window, MyPipelineStatusMapper) {
    this.consoleStore = HydratorPlusPlusConsoleStore;
    this.myPipelineExportModalService = myPipelineExportModalService;
    this.HydratorPlusPlusConfigStore = HydratorPlusPlusConfigStore;
    this.GLOBALS = GLOBALS;
    this.HydratorPlusPlusConfigActions = HydratorPlusPlusConfigActions;
    this.$uibModal = $uibModal;
    this.HydratorPlusPlusConsoleActions = HydratorPlusPlusConsoleActions;
    this.DAGPlusPlusNodesActionsFactory = DAGPlusPlusNodesActionsFactory;
    this.parsedDescription = this.HydratorPlusPlusConfigStore.getDescription();
    this.myHelpers = myHelpers;
    this.$timeout = $timeout;
    this.PREVIEWSTORE_ACTIONS = PREVIEWSTORE_ACTIONS;
    this.MyPipelineStatusMapper = MyPipelineStatusMapper;
    this.previewStore = HydratorPlusPlusPreviewStore;
    this.previewActions = HydratorPlusPlusPreviewActions;
    this.$interval = $interval;
    this.myPipelineApi = myPipelineApi;
    this.$state = $state;
    this.dataSrc = new MyCDAPDataSource($scope);
    this.myAlertOnValium = myAlertOnValium;
    this.currentPreviewId = null;
    this.$window = $window;
    this.showRunTimeArguments = false;
    this.viewLogs = false;
    this.$q = $q;
    this.NonStorePipelineErrorFactory = NonStorePipelineErrorFactory;
    this.artifacts = rArtifacts;
    // This is for now run time arguments. It will be a map of macroMap
    // in the future once we get list of macros for a pipeline config.
    this.macrosMap = {};
    this.$stateParams = $stateParams;
    this.setState();
    this.HydratorPlusPlusConfigStore.registerOnChangeListener(this.setState.bind(this));
    this.focusTimeout = null;
    this.timeoutInMinutes = 1;

    if ($stateParams.isClone) {
      this.openMetadata();
    }

    this.currentDraftId = this.HydratorPlusPlusConfigStore.getDraftId();
    if (this.currentDraftId && this.currentDraftId === this.$window.localStorage.getItem('LastDraftId')) {
      this.currentPreviewId = this.$window.localStorage.getItem('LastPreviewId');
    }

    this.isPreviewEnabled = angular.isObject(MY_CONFIG.hydrator) &&
                            MY_CONFIG.hydrator.previewEnabled === true;

    this.previewMode = false;
    this.previewStartTime = null;
    this.displayDuration = {
      minutes: '--',
      seconds: '--'
    };
    this.previewTimerInterval = null;
    this.previewLoading = false;
    this.previewRunning = false;

    let unsub = this.previewStore.subscribe(() => {
      let state = this.previewStore.getState().preview;
      this.previewMode = state.isPreviewModeEnabled;
    });

    $scope.$on('$destroy', () => {
      unsub();
      this.stopPreview();
      this.$interval.cancel(this.previewTimerInterval);
      this.$timeout.cancel(this.focusTimeout);
      this.previewStore.dispatch({ type: this.PREVIEWSTORE_ACTIONS.PREVIEW_RESET });
    });

    // have to add this event handler because the $destroy event here
    // is not triggered on page refresh
    this.$window.onbeforeunload = function() {
      $scope.$destroy();
    };
  }

  setMetadata(metadata) {
    this.state.metadata = metadata;
  }
  setState() {
    this.state = {
      metadata: {
        name: this.HydratorPlusPlusConfigStore.getName(),
        description: this.HydratorPlusPlusConfigStore.getDescription()
      },
      viewSettings: this.myHelpers.objectQuery(this.state, 'viewSettings') || false,
      artifact: this.HydratorPlusPlusConfigStore.getArtifact()
    };
  }

  openMetadata() {
    this.metadataExpanded = true;
    this.invalidName = false;

    this.$timeout.cancel(this.focusTimeout);
    this.focusTimeout = this.$timeout(() => {
      document.getElementById('pipeline-name-input').focus();
    });
  }
  resetMetadata(event) {
    this.setState();
    this.metadataExpanded = false;
    event.preventDefault();
    event.stopPropagation();
  }
  saveMetadata(event) {
    this.HydratorPlusPlusConfigActions.setMetadataInfo(this.state.metadata.name, this.state.metadata.description);
    if (this.state.metadata.description) {
      this.parsedDescription = this.state.metadata.description.replace(/\n/g, ' ');
      this.tooltipDescription = this.state.metadata.description.replace(/\n/g, '<br />');
    } else {
      this.parsedDescription = '';
      this.tooltipDescription = '';
    }
    this.metadataExpanded = false;
    event.preventDefault();
    event.stopPropagation();
  }
  onEnterOnMetadata(event) {
    // Save when user hits ENTER key.
    if (event.keyCode === 13) {
      this.saveMetadata(event);
      this.metadataExpanded = false;
    } else if (event.keyCode === 27) {
      // Reset if the user hits ESC key.
      this.resetMetadata();
    }
  }

  onImport() {
    let fileBrowserClickCB = () => {
      document.getElementById('pipeline-import-config-link').click();
    };
    // This is not using the promise pattern as browsers NEED to have the click on the call stack to generate the click on input[type=file] button programmatically in like line:115.
    // When done in promise we go into the promise ticks and the then callback is called in the next tick which prevents the browser to open the file dialog
    // as a file dialog is opened ONLY when manually clicked by the user OR transferring the click to another button in the same call stack
    // TL;DR Can't open file dialog programmatically. If we need to, we need to transfer the click from a user on a button directly into the input file dialog button.
    this._checkAndShowConfirmationModalOnDirtyState(fileBrowserClickCB);
  }

  onExport() {
    this.DAGPlusPlusNodesActionsFactory.resetSelectedNode();
    let config = angular.copy(this.HydratorPlusPlusConfigStore.getDisplayConfig());
    let exportConfig = this.HydratorPlusPlusConfigStore.getConfigForExport();
    delete exportConfig.__ui__;
    this.myPipelineExportModalService.show(config, exportConfig);
  }
  onSaveDraft() {
    this.HydratorPlusPlusConfigActions.saveAsDraft();
    this.checkNameError();
    this.$window.localStorage.setItem('LastDraftId', this.HydratorPlusPlusConfigStore.getDraftId());
    this.$window.localStorage.setItem('LastPreviewId', this.currentPreviewId);
  }
  checkNameError() {
    let messages = this.consoleStore.getMessages() || [];
    let filteredMessages = messages.filter( message => {
      return ['MISSING-NAME', 'INVALID-NAME'].indexOf(message.type) !== -1;
    });

    this.invalidName = (filteredMessages.length ? true : false);
  }
  onValidate() {
    this.HydratorPlusPlusConsoleActions.resetMessages();
    let isStateValid = this.HydratorPlusPlusConfigStore.validateState(true);
    if (isStateValid) {
      this.HydratorPlusPlusConsoleActions.addMessage([{
        type: 'success',
        content: 'Validation success! Pipeline ' + this.HydratorPlusPlusConfigStore.getName() + ' is valid.'
      }]);
      return;
    }
    this.checkNameError();
  }
  onPublish() {
    this.HydratorPlusPlusConfigActions.publishPipeline();
    this.checkNameError();
  }
  showSettings() {
    this.state.viewSettings = !this.state.viewSettings;
  }

  // PREVIEW
  startTimer() {
    this.previewTimerInterval = this.$interval(() => {
      let duration = (new Date() - this.previewStartTime) / 1000;
      duration = duration >= 0 ? duration : 0;

      let minutes = Math.floor(duration / 60);
      let seconds = Math.floor(duration % 60);
      seconds = seconds < 10 ? '0' + seconds : seconds;
      minutes = minutes < 10 ? '0' + minutes : minutes;

      this.displayDuration = {
        minutes: minutes,
        seconds: seconds
      };
    }, 500);
  }
  stopTimer() {
    this.$interval.cancel(this.previewTimerInterval);
  }

  toggleRuntimeArguments() {
    if (!this.previewRunning) {
      this.showRunTimeArguments = !this.showRunTimeArguments;
    } else {
      this.stopPreview();
    }
  }
  runPreview() {
    this.previewLoading = true;
    this.loadingLabel = 'Starting';
    this.showRunTimeArguments = false;

    this.displayDuration = {
      minutes: '--',
      seconds: '--'
    };

    let params = {
      namespace: this.$state.params.namespace,
      scope: this.$scope
    };

    // GENERATING PREVIEW CONFIG
    // This might/should be extracted out to a factory

    let pipelineConfig = this.HydratorPlusPlusConfigStore.getConfigForExport();
    /**
     *  This is a cheat way for generating preview for the entire pipeline
     **/

    let previewConfig = {
      startStages: [],
      endStages: [],
      runtimeArgs: this.macrosMap
    };

    if (this.state.artifact.name === this.GLOBALS.etlDataPipeline) {
      pipelineConfig.preview = Object.assign({}, previewConfig, {
        'realDatasets' :[],
        'programName' : 'DataPipelineWorkflow',
        'programType': 'Workflow'
      });
    } else if (this.state.artifact.name === this.GLOBALS.etlDataStreams) {
      pipelineConfig.preview = Object.assign({}, previewConfig, {
        'realDatasets' :[],
        'programName' : 'DataStreamsSparkStreaming',
        'programType': 'Spark',
        'timeout': this.timeoutInMinutes
      });
    }
    // Get start stages and end stages
    // Current implementation:
    //    - start stages mean sources
    //    - end stages mean sinks
    angular.forEach(pipelineConfig.config.stages, (node) => {
      if (this.GLOBALS.pluginConvert[node.plugin.type] === 'source') {
        previewConfig.startStages.push(node.name);
      } else if (this.GLOBALS.pluginConvert[node.plugin.type] === 'sink') {
        previewConfig.endStages.push(node.name);
      }
    });
    pipelineConfig.config.preview = previewConfig;

    if (previewConfig.startStages.length === 0 || previewConfig.endStages.length === 0) {
      this.myAlertOnValium.show({
        type: 'danger',
        content: this.GLOBALS.en.hydrator.studio.error.PREVIEW['NO-SOURCE-SINK']
      });
      this.previewLoading = false;
      return;
    }

    this.myPipelineApi.runPreview(params, pipelineConfig).$promise
      .then((res) => {
        this.previewStore.dispatch(
          this.previewActions.setPreviewId(res.application)
        );
        let startTime = new Date();
        this.previewStartTime = startTime;
        this.startTimer();
        this.previewStore.dispatch(
          this.previewActions.setPreviewStartTime(startTime)
        );
        this.currentPreviewId = res.application;
        this.$window.localStorage.setItem('LastDraftId', this.HydratorPlusPlusConfigStore.getDraftId());
        this.$window.localStorage.setItem('LastPreviewId', this.currentPreviewId);
        this.startPollPreviewStatus(res.application);
      }, (err) => {
        this.previewLoading = false;
        this.myAlertOnValium.show({
          type: 'danger',
          content: err.data
        });
      });
  }

  stopPreview() {
    if (!this.currentPreviewId) {
      return;
    }
    let params = {
      namespace: this.$state.params.namespace,
      scope: this.$scope,
      previewId: this.currentPreviewId
    };
    this.previewLoading = true;
    this.loadingLabel = 'Stopping';
    this.stopTimer();
    this.myPipelineApi
        .stopPreview(params, {})
        .$promise
        .then(() => {
          this.previewLoading = false;
          this.previewRunning = false;
        });
  }

  startPollPreviewStatus(previewId) {
    this.previewLoading = false;
    this.previewRunning = true;
    let poll = this.dataSrc.poll({
      _cdapNsPath: '/previews/' + previewId + '/status',
      interval: 5000
    }, (res) => {
      console.log('res called', res);
      let status = this.MyPipelineStatusMapper.lookupDisplayStatus(res.status);
      if (status !== 'Running') {
        this.stopTimer();
        this.previewRunning = false;
        this.dataSrc.stopPoll(res.__pollId__);
        let pipelinePreviewPlaceholder = 'The preview of the pipeline';
        let pipelineName = this.HydratorPlusPlusConfigStore.getName();
        if (pipelineName.length > 0) {
          pipelinePreviewPlaceholder += ` "${pipelineName}"`;
        }
        if (status === 'Succeeded') {
          this.myAlertOnValium.show({
            type: 'success',
            content: `${pipelinePreviewPlaceholder} has completed successfully.`
          });
<<<<<<< HEAD
        } else if (status === 'Stopped') {
=======
        } else if (res.status === 'KILLED_BY_TIMER') {
          // TODO: Remove this when we allow users to specify the timeout
          let minute = this.timeoutInMinutes <= 1 ? 'minute' : 'minutes';
          this.myAlertOnValium.show({
            type: 'success',
            content: `${pipelinePreviewPlaceholder} has completed successfully after ${this.timeoutInMinutes} ${minute}.`
          });
        } else if (res.status === 'STOPPED' || res.status === 'KILLED') {
>>>>>>> 7bd2df25
          this.myAlertOnValium.show({
            type: 'success',
            content: `${pipelinePreviewPlaceholder} was stopped.`
          });
        } else if (status === 'Failed') {
          this.myAlertOnValium.show({
            type: 'danger',
            content: `${pipelinePreviewPlaceholder} has failed. Please check the logs for more information.`
          });
        }
      }
    }, (err) => {
      this.stopTimer();
        this.myAlertOnValium.show({
          type: 'danger',
          content: 'Pipeline preview failed : ' + err
        });
      this.previewRunning = false;
      this.dataSrc.stopPoll(poll.__pollId__);
    });
  }

  togglePreviewMode() {
    this.previewStore.dispatch(
      this.previewActions.togglePreviewMode(!this.previewMode)
    );
  }

  importFile(files) {
    if (files[0].name.indexOf('.json') === -1) {
      this.myAlertOnValium.show({
        type: 'danger',
        content: 'Pipeline configuration should be JSON.'
      });
      return;
    }
    let generateLinearConnections = (config) => {
      let nodes = config.stages;
      let connections = [];
      let i;

      for (i=0; i<nodes.length - 1 ; i++) {
        connections.push({ from: nodes[i].name, to: nodes[i+1].name });
      }
      return connections;
    };

    let isValidArtifact = (importArtifact) => {
      let isVersionExists = [];
      let isScopeExists = [];
      let isNameExists = this.artifacts.filter( artifact => artifact.name === importArtifact.name );
      isVersionExists = isNameExists.filter( artifact => artifact.version === importArtifact.version );
      isScopeExists = isNameExists.filter( artifact => artifact.scope.toUpperCase() === importArtifact.scope.toUpperCase() );
      return {
        name: isNameExists.length > 0,
        version: isVersionExists.length > 0,
        scope: isScopeExists.length > 0
      };
    };

    var reader = new FileReader();
    reader.readAsText(files[0], 'UTF-8');

    reader.onload =  (evt) => {
      var data = evt.target.result;
      var jsonData;
      try {
        jsonData = JSON.parse(data);
      } catch(e) {
        this.myAlertOnValium.show({
          type: 'danger',
          content: 'Syntax Error. Ill-formed pipeline configuration.'
        });
        return;
      }

      let isNotValid = this.NonStorePipelineErrorFactory.validateImportJSON(jsonData);

      if (isNotValid) {
        this.myAlertOnValium.show({
          type: 'danger',
          content: isNotValid
        });
        return;
      }

      if (!jsonData.config.connections) {
        jsonData.config.connections = generateLinearConnections(jsonData.config);
      }

      let validArtifact = isValidArtifact(jsonData.artifact);
      if (!validArtifact.name || !validArtifact.version || !validArtifact.scope) {
        let invalidFields = [];
        if (!validArtifact.name) {
          invalidFields.push('Artifact name');
        } else {
          if (!validArtifact.version) {
            invalidFields.push('Artifact version');
          }
          if (!validArtifact.scope) {
            invalidFields.push('Artifact scope');
          }
        }
        invalidFields = invalidFields.length === 1 ? invalidFields[0] : invalidFields.join(', ');
        this.myAlertOnValium.show({
          type: 'danger',
          content: `Imported pipeline has invalid artifact information: ${invalidFields}.`
        });
      } else {
        if (!jsonData.config.connections) {
          jsonData.config.connections = generateLinearConnections(jsonData.config);
        }
        this.HydratorPlusPlusConfigStore.setState(this.HydratorPlusPlusConfigStore.getDefaults());
        this.$state.go('hydrator.create', { data: jsonData });
      }
    };
  }

  _checkAndShowConfirmationModalOnDirtyState(proceedCb) {
    let goTonextStep = true;
    let isStoreDirty = this.HydratorPlusPlusConfigStore.getIsStateDirty();
    if (isStoreDirty) {
      return this.$uibModal.open({
          templateUrl: '/assets/features/hydrator/templates/create/popovers/canvas-overwrite-confirmation.html',
          size: 'lg',
          backdrop: 'static',
          keyboard: false,
          windowTopClass: 'confirm-modal hydrator-modal center',
          controller: ['$scope', 'HydratorPlusPlusConfigStore', 'HydratorPlusPlusConfigActions', function($scope, HydratorPlusPlusConfigStore, HydratorPlusPlusConfigActions) {
            $scope.isSaving = false;
            $scope.discard = () => {
              goTonextStep = true;
              if (proceedCb) {
                proceedCb();
              }
              $scope.$close();
            };
            $scope.save = () => {
              let pipelineName = HydratorPlusPlusConfigStore.getName();
              if (!pipelineName.length) {
                HydratorPlusPlusConfigActions.saveAsDraft();
                goTonextStep = false;
                $scope.$close();
                return;
              }
              var unsub = HydratorPlusPlusConfigStore.registerOnChangeListener( () => {
                let isStateDirty = HydratorPlusPlusConfigStore.getIsStateDirty();
                // This is solely used for showing the spinner icon until the modal is closed.
                if(!isStateDirty) {
                  unsub();
                  goTonextStep = true;
                  $scope.$close();
                }
              });
              HydratorPlusPlusConfigActions.saveAsDraft();
              $scope.isSaving = true;
            };
            $scope.cancel = () => {
              $scope.$close();
              goTonextStep = false;
            };
          }]
        })
        .closed
        .then(() => {
          return goTonextStep;
        });
    } else {
      if (proceedCb) {
        proceedCb();
      }
      return this.$q.when(goTonextStep);
    }
  }
}

HydratorPlusPlusTopPanelCtrl.$inject = ['$stateParams', 'HydratorPlusPlusConfigStore', 'HydratorPlusPlusConfigActions', '$uibModal', 'HydratorPlusPlusConsoleActions', 'DAGPlusPlusNodesActionsFactory', 'GLOBALS', 'myHelpers', 'HydratorPlusPlusConsoleStore', 'myPipelineExportModalService', '$timeout', '$scope', 'HydratorPlusPlusPreviewStore', 'HydratorPlusPlusPreviewActions', '$interval', 'myPipelineApi', '$state', 'MyCDAPDataSource', 'myAlertOnValium', 'MY_CONFIG', 'PREVIEWSTORE_ACTIONS', '$q', 'NonStorePipelineErrorFactory', 'rArtifacts', '$window'];
angular.module(PKG.name + '.feature.hydrator')
  .controller('HydratorPlusPlusTopPanelCtrl', HydratorPlusPlusTopPanelCtrl);<|MERGE_RESOLUTION|>--- conflicted
+++ resolved
@@ -360,9 +360,7 @@
             type: 'success',
             content: `${pipelinePreviewPlaceholder} has completed successfully.`
           });
-<<<<<<< HEAD
         } else if (status === 'Stopped') {
-=======
         } else if (res.status === 'KILLED_BY_TIMER') {
           // TODO: Remove this when we allow users to specify the timeout
           let minute = this.timeoutInMinutes <= 1 ? 'minute' : 'minutes';
@@ -371,7 +369,6 @@
             content: `${pipelinePreviewPlaceholder} has completed successfully after ${this.timeoutInMinutes} ${minute}.`
           });
         } else if (res.status === 'STOPPED' || res.status === 'KILLED') {
->>>>>>> 7bd2df25
           this.myAlertOnValium.show({
             type: 'success',
             content: `${pipelinePreviewPlaceholder} was stopped.`
