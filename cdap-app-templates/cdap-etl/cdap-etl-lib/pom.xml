<?xml version="1.0" encoding="UTF-8"?>
<!--
  Copyright © 2015 Cask Data, Inc.

  Licensed under the Apache License, Version 2.0 (the "License"); you may not
  use this file except in compliance with the License. You may obtain a copy of
  the License at

  http://www.apache.org/licenses/LICENSE-2.0

  Unless required by applicable law or agreed to in writing, software
  distributed under the License is distributed on an "AS IS" BASIS, WITHOUT
  WARRANTIES OR CONDITIONS OF ANY KIND, either express or implied. See the
  License for the specific language governing permissions and limitations under
  the License.
  -->

<project xmlns="http://maven.apache.org/POM/4.0.0"
         xmlns:xsi="http://www.w3.org/2001/XMLSchema-instance"
         xsi:schemaLocation="http://maven.apache.org/POM/4.0.0 http://maven.apache.org/xsd/maven-4.0.0.xsd">
  <modelVersion>4.0.0</modelVersion>

  <parent>
    <groupId>co.cask.cdap</groupId>
    <artifactId>cdap-etl</artifactId>
<<<<<<< HEAD
    <version>3.3.0-SNAPSHOT</version>
=======
    <version>3.2.1</version>
>>>>>>> 27055e3c
  </parent>

  <artifactId>cdap-etl-lib</artifactId>
  <name>CDAP ETL App Template Library</name>
  <packaging>jar</packaging>

  <dependencies>
    <dependency>
      <groupId>co.cask.cdap</groupId>
      <artifactId>cdap-etl-api</artifactId>
      <version>${project.version}</version>
      <scope>provided</scope>
    </dependency>
    <dependency>
      <groupId>co.cask.cdap</groupId>
      <artifactId>cdap-formats</artifactId>
      <version>${project.version}</version>
    </dependency>
    <dependency>
      <groupId>co.cask.cdap</groupId>
      <artifactId>cdap-etl-common</artifactId>
      <version>${project.version}</version>
    </dependency>
    <dependency>
      <groupId>org.apache.hadoop</groupId>
      <artifactId>hadoop-common</artifactId>
    </dependency>
    <dependency>
      <groupId>org.twitter4j</groupId>
      <artifactId>twitter4j-core</artifactId>
    </dependency>
    <dependency>
      <groupId>org.twitter4j</groupId>
      <artifactId>twitter4j-stream</artifactId>
    </dependency>
    <dependency>
      <groupId>org.apache.hadoop</groupId>
      <artifactId>hadoop-mapreduce-client-core</artifactId>
    </dependency>
    <dependency>
      <groupId>junit</groupId>
      <artifactId>junit</artifactId>
    </dependency>
    <dependency>
      <groupId>org.apache.avro</groupId>
      <artifactId>avro</artifactId>
    </dependency>
    <dependency>
      <groupId>org.apache.avro</groupId>
      <artifactId>avro-mapred</artifactId>
      <classifier>hadoop2</classifier>
    </dependency>
    <!-- Start for JMS Source -->
    <dependency>
      <groupId>org.apache.geronimo.specs</groupId>
      <artifactId>geronimo-jms_1.1_spec</artifactId>
    </dependency>
    <dependency>
      <groupId>org.apache.activemq</groupId>
      <artifactId>activemq-core</artifactId>
      <version>5.5.1</version>
      <scope>test</scope>
      <exclusions>
        <exclusion>
          <groupId>org.slf4j</groupId>
          <artifactId>slf4j-api</artifactId>
        </exclusion>
        <exclusion>
          <groupId>log4j</groupId>
          <artifactId>log4j</artifactId>
        </exclusion>
      </exclusions>
    </dependency>
    <!-- End for JMS Source -->
    <!-- Start for Kafka Source -->
    <dependency>
      <groupId>org.apache.zookeeper</groupId>
      <artifactId>zookeeper</artifactId>
      <scope>compile</scope>
    </dependency>
    <dependency>
      <groupId>org.apache.twill</groupId>
      <artifactId>twill-core</artifactId>
      <exclusions>
        <exclusion>
          <groupId>org.apache.kafka</groupId>
          <artifactId>kafka_2.10</artifactId>
        </exclusion>
      </exclusions>
    </dependency>
    <dependency>
      <groupId>org.apache.kafka</groupId>
      <artifactId>kafka_2.10</artifactId>
      <exclusions>
        <exclusion>
          <groupId>org.xerial.snappy</groupId>
          <artifactId>snappy-java</artifactId>
        </exclusion>
      </exclusions>
    </dependency>
    <dependency>
      <groupId>org.xerial.snappy</groupId>
      <artifactId>snappy-java</artifactId>
    </dependency>
    <!-- End for Kafka Source -->
    <dependency>
      <groupId>com.amazonaws</groupId>
      <artifactId>amazon-sqs-java-messaging-lib</artifactId>
      <version>1.0.0</version>
    </dependency>
    <dependency>
      <groupId>org.elasticmq</groupId>
      <artifactId>elasticmq-core_2.10</artifactId>
      <version>0.6.3</version>
    </dependency>
    <dependency>
      <groupId>org.elasticmq</groupId>
      <artifactId>elasticmq-rest-sqs_2.10</artifactId>
      <version>0.6.3</version>
    </dependency>
    <dependency>
      <groupId>com.twitter</groupId>
      <artifactId>parquet-avro</artifactId>
      <version>1.6.0</version>
    </dependency>
    <dependency>
      <groupId>net.sf.uadetector</groupId>
      <artifactId>uadetector-resources</artifactId>
      <version>2014.04</version>
    </dependency>
    <!-- Need to add ASM explicitly to override the ASM4 dependency from elasticsearch -->
    <dependency>
      <groupId>org.ow2.asm</groupId>
      <artifactId>asm-all</artifactId>
    </dependency>
    <dependency>
      <groupId>commons-validator</groupId>
      <artifactId>commons-validator</artifactId>
      <version>1.4.1</version>
    </dependency>
  </dependencies>

  <build>
    <plugins>
      <plugin>
        <groupId>org.apache.felix</groupId>
        <artifactId>maven-bundle-plugin</artifactId>
        <version>2.5.4</version>
        <extensions>true</extensions>
        <executions>
          <execution>
            <id>batch-source-bundle</id>
            <phase>prepare-package</phase>
            <configuration>
              <classifier>batch-source</classifier>
              <instructions>
                <!-- build bundle jar for batch sources for data quality artifact -->
                <Export-Package>co.cask.cdap.etl.batch.source.*;co.cask.cdap.etl.common;
                  org.apache.avro.mapreduce;parquet.avro</Export-Package>
                <Embed-Dependency>*;inline=false;scope=compile</Embed-Dependency>
                <Embed-Transitive>true</Embed-Transitive>
                <Embed-Directory>lib</Embed-Directory>
              </instructions>
            </configuration>
            <goals>
              <goal>bundle</goal>
            </goals>
          </execution>
          <execution>
            <id>batch-bundle</id>
            <phase>prepare-package</phase>
            <configuration>
              <classifier>batch</classifier>
              <instructions>
                <!-- build bundle jar for batch. excluding realtime-->
                <Export-Package>co.cask.cdap.etl.batch.*;co.cask.cdap.etl.transform.*;
                  co.cask.cdap.etl.validator.*;
<<<<<<< HEAD
                  co.cask.cdap.etl.common.*;org.apache.avro.mapreduce;parquet.avro</Export-Package>
=======
                  co.cask.cdap.etl.common;org.apache.avro.mapreduce;parquet.avro.*;parquet.hadoop.*</Export-Package>
>>>>>>> 27055e3c
                <Embed-Dependency>*;inline=false;scope=compile</Embed-Dependency>
                <Embed-Transitive>true</Embed-Transitive>
                <Embed-Directory>lib</Embed-Directory>
              </instructions>
            </configuration>
            <goals>
              <goal>bundle</goal>
            </goals>
          </execution>
          <execution>
            <id>realtime-bundle</id>
            <phase>prepare-package</phase>
            <configuration>
              <classifier>realtime</classifier>
              <instructions>
                <!-- build bundle jar for realtime. excluding batch-->
                <Export-Package>co.cask.cdap.etl.realtime.*;co.cask.cdap.etl.transform.*;
                  co.cask.cdap.etl.validator.*;co.cask.cdap.etl.common</Export-Package>
                <Embed-Dependency>*;inline=false;scope=compile</Embed-Dependency>
                <Embed-Transitive>true</Embed-Transitive>
                <Embed-Directory>lib</Embed-Directory>
              </instructions>
            </configuration>
           <goals>
              <goal>bundle</goal>
            </goals>
          </execution>
        </executions>
      </plugin>
    </plugins>
  </build>

</project><|MERGE_RESOLUTION|>--- conflicted
+++ resolved
@@ -23,11 +23,7 @@
   <parent>
     <groupId>co.cask.cdap</groupId>
     <artifactId>cdap-etl</artifactId>
-<<<<<<< HEAD
     <version>3.3.0-SNAPSHOT</version>
-=======
-    <version>3.2.1</version>
->>>>>>> 27055e3c
   </parent>
 
   <artifactId>cdap-etl-lib</artifactId>
@@ -205,11 +201,7 @@
                 <!-- build bundle jar for batch. excluding realtime-->
                 <Export-Package>co.cask.cdap.etl.batch.*;co.cask.cdap.etl.transform.*;
                   co.cask.cdap.etl.validator.*;
-<<<<<<< HEAD
-                  co.cask.cdap.etl.common.*;org.apache.avro.mapreduce;parquet.avro</Export-Package>
-=======
                   co.cask.cdap.etl.common;org.apache.avro.mapreduce;parquet.avro.*;parquet.hadoop.*</Export-Package>
->>>>>>> 27055e3c
                 <Embed-Dependency>*;inline=false;scope=compile</Embed-Dependency>
                 <Embed-Transitive>true</Embed-Transitive>
                 <Embed-Directory>lib</Embed-Directory>
