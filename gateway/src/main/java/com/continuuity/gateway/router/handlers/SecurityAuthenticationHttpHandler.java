--- conflicted
+++ resolved
@@ -33,14 +33,11 @@
 import org.slf4j.Logger;
 import org.slf4j.LoggerFactory;
 
-<<<<<<< HEAD
-=======
 import java.net.InetAddress;
 import java.net.InetSocketAddress;
 import java.text.DateFormat;
 import java.text.SimpleDateFormat;
 import java.util.Date;
->>>>>>> c4ae6ab7
 import java.util.concurrent.TimeUnit;
 
 /**
@@ -53,14 +50,9 @@
 
   private final TokenValidator tokenValidator;
   private final AccessTokenTransformer accessTokenTransformer;
-<<<<<<< HEAD
-  private final CConfiguration configuration;
-  private DiscoveryServiceClient discoveryServiceClient;
-  private Iterable<Discoverable> discoverables;
-=======
   private final DiscoveryServiceClient discoveryServiceClient;
   private final Iterable<Discoverable> discoverables;
->>>>>>> c4ae6ab7
+  private final CConfiguration configuration;
   private final String realm;
   private final DateFormat dateFormat = new SimpleDateFormat("dd/MMM/yyyy:HH:mm:ss Z");
 
@@ -73,12 +65,8 @@
     this.tokenValidator = tokenValidator;
     this.accessTokenTransformer = accessTokenTransformer;
     this.discoveryServiceClient = discoveryServiceClient;
-<<<<<<< HEAD
+    this.discoverables = discoveryServiceClient.discover(Constants.Service.EXTERNAL_AUTHENTICATION);
     this.configuration = configuration;
-    discoverables = discoveryServiceClient.discover(Constants.Service.EXTERNAL_AUTHENTICATION);
-=======
-    this.discoverables = discoveryServiceClient.discover(Constants.Service.EXTERNAL_AUTHENTICATION);
->>>>>>> c4ae6ab7
   }
 
   /**
