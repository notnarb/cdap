--- conflicted
+++ resolved
@@ -28,11 +28,8 @@
     "angular-breadcrumb": "~0.3.3",
     "angular-recursion": "~1.0.5",
     "dagre-d3": "~0.4.2",
-<<<<<<< HEAD
-    "d3-tip": "~0.6.6"
-=======
+    "d3-tip": "~0.6.6",
     "angular-moment": "~0.9.0"
->>>>>>> 0198ced9
   },
   "resolutions": {
     "angular": "1.3.11"
