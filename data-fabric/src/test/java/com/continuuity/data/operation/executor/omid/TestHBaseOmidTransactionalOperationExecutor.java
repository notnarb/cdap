--- conflicted
+++ resolved
@@ -1,66 +1,62 @@
-package com.continuuity.data.operation.executor.omid;
-
-import com.continuuity.common.guice.ConfigModule;
-import com.continuuity.common.guice.LocationRuntimeModule;
-import com.continuuity.data.engine.hbase.HBaseOVCTableHandle;
-import com.continuuity.data.hbase.HBaseTestBase;
-import com.continuuity.data.operation.executor.OperationExecutor;
-import com.continuuity.data.runtime.DataFabricDistributedModule;
-import com.continuuity.data.table.OVCTableHandle;
-import com.continuuity.data2.transaction.inmemory.StatePersistor;
-import com.google.inject.Guice;
-import com.google.inject.Injector;
-import com.google.inject.Key;
-import com.google.inject.name.Names;
-import org.junit.AfterClass;
-import org.junit.BeforeClass;
-
-import static org.junit.Assert.assertTrue;
-
-/**
- *
- */
-public class  TestHBaseOmidTransactionalOperationExecutor  extends TestOmidTransactionalOperationExecutor {
-
-  private static Injector injector;
-  private static OmidTransactionalOperationExecutor executor;
-
-  @BeforeClass
-  public static void startEmbeddedHBase() {
-    try {
-      HBaseTestBase.startHBase();
-      DataFabricDistributedModule module = new DataFabricDistributedModule(HBaseTestBase.getConfiguration());
-<<<<<<< HEAD
-      module.getConfiguration().setBoolean(StatePersistor.CFG_DO_PERSIST, false);
-      injector = Guice.createInjector(module);
-=======
-      injector = Guice.createInjector(module,
-                                      new ConfigModule(module.getConfiguration(), HBaseTestBase.getConfiguration()),
-                                      new LocationRuntimeModule().getInMemoryModules());
->>>>>>> 600fc9c0
-      executor = (OmidTransactionalOperationExecutor) injector.getInstance(
-        Key.get(OperationExecutor.class, Names.named("DataFabricOperationExecutor")));
-    } catch (Exception e) {
-      throw new RuntimeException(e);
-    }
-  }
-
-  @AfterClass
-  public static void stopEmbeddedHBase() {
-    try {
-      HBaseTestBase.stopHBase();
-    } catch (Exception e) {
-      throw new RuntimeException(e);
-    }
-  }
-
-  @Override
-  protected OmidTransactionalOperationExecutor getOmidExecutor() {
-    return executor;
-  }
-
-  @Override
-  public void testInjection() {
-    assertTrue(injector.getInstance(OVCTableHandle.class) instanceof HBaseOVCTableHandle);
-  }
-}
+package com.continuuity.data.operation.executor.omid;
+
+import com.continuuity.common.guice.ConfigModule;
+import com.continuuity.common.guice.LocationRuntimeModule;
+import com.continuuity.data.engine.hbase.HBaseOVCTableHandle;
+import com.continuuity.data.hbase.HBaseTestBase;
+import com.continuuity.data.operation.executor.OperationExecutor;
+import com.continuuity.data.runtime.DataFabricDistributedModule;
+import com.continuuity.data.table.OVCTableHandle;
+import com.continuuity.data2.transaction.inmemory.StatePersistor;
+import com.google.inject.Guice;
+import com.google.inject.Injector;
+import com.google.inject.Key;
+import com.google.inject.name.Names;
+import org.junit.AfterClass;
+import org.junit.BeforeClass;
+
+import static org.junit.Assert.assertTrue;
+
+/**
+ *
+ */
+public class  TestHBaseOmidTransactionalOperationExecutor  extends TestOmidTransactionalOperationExecutor {
+
+  private static Injector injector;
+  private static OmidTransactionalOperationExecutor executor;
+
+  @BeforeClass
+  public static void startEmbeddedHBase() {
+    try {
+      HBaseTestBase.startHBase();
+      DataFabricDistributedModule module = new DataFabricDistributedModule(HBaseTestBase.getConfiguration());
+      module.getConfiguration().setBoolean(StatePersistor.CFG_DO_PERSIST, false);
+      injector = Guice.createInjector(module,
+                                      new ConfigModule(module.getConfiguration(), HBaseTestBase.getConfiguration()),
+                                      new LocationRuntimeModule().getInMemoryModules());
+      executor = (OmidTransactionalOperationExecutor) injector.getInstance(
+        Key.get(OperationExecutor.class, Names.named("DataFabricOperationExecutor")));
+    } catch (Exception e) {
+      throw new RuntimeException(e);
+    }
+  }
+
+  @AfterClass
+  public static void stopEmbeddedHBase() {
+    try {
+      HBaseTestBase.stopHBase();
+    } catch (Exception e) {
+      throw new RuntimeException(e);
+    }
+  }
+
+  @Override
+  protected OmidTransactionalOperationExecutor getOmidExecutor() {
+    return executor;
+  }
+
+  @Override
+  public void testInjection() {
+    assertTrue(injector.getInstance(OVCTableHandle.class) instanceof HBaseOVCTableHandle);
+  }
+}