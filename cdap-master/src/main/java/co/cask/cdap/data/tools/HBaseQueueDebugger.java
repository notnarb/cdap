/*
 * Copyright © 2015-2016 Cask Data, Inc.
 *
 * Licensed under the Apache License, Version 2.0 (the "License"); you may not
 * use this file except in compliance with the License. You may obtain a copy of
 * the License at
 *
 * http://www.apache.org/licenses/LICENSE-2.0
 *
 * Unless required by applicable law or agreed to in writing, software
 * distributed under the License is distributed on an "AS IS" BASIS, WITHOUT
 * WARRANTIES OR CONDITIONS OF ANY KIND, either express or implied. See the
 * License for the specific language governing permissions and limitations under
 * the License.
 */

package co.cask.cdap.data.tools;

import co.cask.cdap.api.app.ApplicationSpecification;
import co.cask.cdap.api.common.Bytes;
import co.cask.cdap.api.flow.FlowSpecification;
import co.cask.cdap.api.flow.FlowletConnection;
import co.cask.cdap.app.guice.AppFabricServiceRuntimeModule;
import co.cask.cdap.app.guice.AuthorizationModule;
import co.cask.cdap.app.guice.ProgramRunnerRuntimeModule;
import co.cask.cdap.app.guice.ServiceStoreModules;
import co.cask.cdap.app.guice.TwillModule;
import co.cask.cdap.app.queue.QueueSpecification;
import co.cask.cdap.app.queue.QueueSpecificationGenerator;
import co.cask.cdap.app.store.Store;
import co.cask.cdap.common.NotFoundException;
import co.cask.cdap.common.conf.CConfiguration;
import co.cask.cdap.common.guice.ConfigModule;
import co.cask.cdap.common.guice.DiscoveryRuntimeModule;
import co.cask.cdap.common.guice.IOModule;
import co.cask.cdap.common.guice.KafkaClientModule;
import co.cask.cdap.common.guice.LocationRuntimeModule;
import co.cask.cdap.common.guice.ZKClientModule;
import co.cask.cdap.common.kerberos.SecurityUtil;
import co.cask.cdap.common.namespace.NamespaceQueryAdmin;
import co.cask.cdap.common.queue.QueueName;
import co.cask.cdap.common.security.Impersonator;
import co.cask.cdap.common.utils.ImmutablePair;
import co.cask.cdap.data.runtime.DataFabricModules;
import co.cask.cdap.data.runtime.DataSetsModules;
import co.cask.cdap.data.runtime.SystemDatasetRuntimeModule;
import co.cask.cdap.data.stream.StreamAdminModules;
import co.cask.cdap.data.view.ViewAdminModules;
import co.cask.cdap.data2.dataset2.DatasetFramework;
import co.cask.cdap.data2.queue.ConsumerConfig;
import co.cask.cdap.data2.queue.ConsumerGroupConfig;
import co.cask.cdap.data2.queue.DequeueStrategy;
import co.cask.cdap.data2.queue.QueueClientFactory;
import co.cask.cdap.data2.transaction.Transactions;
import co.cask.cdap.data2.transaction.queue.ConsumerEntryState;
import co.cask.cdap.data2.transaction.queue.QueueAdmin;
import co.cask.cdap.data2.transaction.queue.QueueConstants;
import co.cask.cdap.data2.transaction.queue.QueueEntryRow;
import co.cask.cdap.data2.transaction.queue.QueueScanner;
import co.cask.cdap.data2.transaction.queue.hbase.HBaseConsumerStateStore;
import co.cask.cdap.data2.transaction.queue.hbase.HBaseQueueAdmin;
import co.cask.cdap.data2.transaction.queue.hbase.HBaseQueueClientFactory;
import co.cask.cdap.data2.transaction.queue.hbase.QueueBarrier;
import co.cask.cdap.data2.transaction.queue.hbase.ShardedHBaseQueueStrategy;
import co.cask.cdap.data2.util.TableId;
import co.cask.cdap.data2.util.hbase.HBaseTableUtil;
import co.cask.cdap.data2.util.hbase.HBaseTableUtilFactory;
import co.cask.cdap.data2.util.hbase.ScanBuilder;
import co.cask.cdap.explore.guice.ExploreClientModule;
import co.cask.cdap.internal.app.queue.SimpleQueueSpecificationGenerator;
import co.cask.cdap.internal.app.runtime.flow.FlowUtils;
import co.cask.cdap.internal.app.store.DefaultStore;
import co.cask.cdap.metrics.guice.MetricsClientRuntimeModule;
import co.cask.cdap.metrics.guice.MetricsStoreModule;
import co.cask.cdap.notifications.feeds.client.NotificationFeedClientModule;
import co.cask.cdap.notifications.guice.NotificationServiceRuntimeModule;
import co.cask.cdap.proto.Id;
import co.cask.cdap.proto.NamespaceMeta;
import co.cask.cdap.proto.ProgramType;
import co.cask.cdap.proto.id.ApplicationId;
import co.cask.cdap.proto.id.ProgramId;
import co.cask.cdap.security.authorization.AuthorizationEnforcementModule;
import co.cask.cdap.security.authorization.AuthorizationEnforcementService;
import co.cask.cdap.security.guice.SecureStoreModules;
import co.cask.cdap.store.guice.NamespaceStoreModule;
import com.google.common.base.Optional;
import com.google.common.base.Predicates;
import com.google.common.base.Throwables;
import com.google.common.collect.Iterators;
import com.google.common.collect.Lists;
import com.google.common.collect.Multimap;
import com.google.common.collect.Multimaps;
import com.google.common.collect.PeekingIterator;
import com.google.common.collect.Table;
import com.google.common.util.concurrent.AbstractIdleService;
import com.google.inject.AbstractModule;
import com.google.inject.Guice;
import com.google.inject.Inject;
import com.google.inject.Injector;
import com.google.inject.Singleton;
import com.google.inject.name.Names;
import org.apache.hadoop.hbase.HBaseConfiguration;
import org.apache.hadoop.hbase.client.HTable;
import org.apache.tephra.Transaction;
import org.apache.tephra.TransactionExecutor;
import org.apache.tephra.TransactionExecutorFactory;
import org.apache.tephra.TransactionFailureException;
import org.apache.tephra.TransactionNotInProgressException;
import org.apache.tephra.TxConstants;
import org.apache.twill.zookeeper.ZKClientService;

import java.net.URI;
import java.util.Collection;
import java.util.List;
import java.util.Map;
import java.util.Set;
import java.util.concurrent.Callable;
import javax.annotation.Nullable;

/**
 * Debugging tool for queues in hbase.
 */
public class HBaseQueueDebugger extends AbstractIdleService {

  public static final String PROP_SHOW_TX_TIMESTAMP_ONLY = "show.tx.timestamp.only";
  public static final String PROP_SHOW_PROGRESS = "show.progress";
  public static final String PROP_ROWS_CACHE = "rows.cache";

  private final HBaseTableUtil tableUtil;
  private final HBaseQueueAdmin queueAdmin;
  private final ZKClientService zkClientService;
  private final HBaseQueueClientFactory queueClientFactory;
  private final TransactionExecutorFactory txExecutorFactory;
  private final NamespaceQueryAdmin namespaceQueryAdmin;
  private final Store store;
  private final Impersonator impersonator;
  private final AuthorizationEnforcementService authorizationEnforcementService;

  @Inject
  public HBaseQueueDebugger(HBaseTableUtil tableUtil, HBaseQueueAdmin queueAdmin,
                            HBaseQueueClientFactory queueClientFactory,
                            ZKClientService zkClientService,
                            TransactionExecutorFactory txExecutorFactory,
                            NamespaceQueryAdmin namespaceQueryAdmin,
                            Store store, Impersonator impersonator,
                            AuthorizationEnforcementService authorizationEnforcementService) {
    this.tableUtil = tableUtil;
    this.queueAdmin = queueAdmin;
    this.queueClientFactory = queueClientFactory;
    this.zkClientService = zkClientService;
    this.txExecutorFactory = txExecutorFactory;
    this.namespaceQueryAdmin = namespaceQueryAdmin;
    this.store = store;
    this.impersonator = impersonator;
    this.authorizationEnforcementService = authorizationEnforcementService;
  }

  @Override
  protected void startUp() throws Exception {
    zkClientService.startAndWait();
    authorizationEnforcementService.startAndWait();
  }

  @Override
  protected void shutDown() throws Exception {
    authorizationEnforcementService.stopAndWait();
    zkClientService.stopAndWait();
  }

  public void scanAllQueues() throws Exception {
    final QueueStatistics totalStats = new QueueStatistics();

    List<NamespaceMeta> namespaceMetas = namespaceQueryAdmin.list();
    for (NamespaceMeta namespaceMeta : namespaceMetas) {
<<<<<<< HEAD
      Collection<ApplicationSpecification> apps = store.getAllApplications(namespaceMeta.getNamespaceId());
      for (ApplicationSpecification app : apps) {
        ApplicationId appId = new ApplicationId(namespaceMeta.getName(), app.getName(), app.getAppVersion());

        for (FlowSpecification flow : app.getFlows().values()) {
          ProgramId flowId = appId.program(ProgramType.FLOW, flow.getName());

          SimpleQueueSpecificationGenerator queueSpecGenerator =
            new SimpleQueueSpecificationGenerator(flowId.getParent());

          Table<QueueSpecificationGenerator.Node, String, Set<QueueSpecification>> table =
            queueSpecGenerator.create(flow);
          for (Table.Cell<QueueSpecificationGenerator.Node, String, Set<QueueSpecification>> cell : table.cellSet()) {
            if (cell.getRowKey().getType() == FlowletConnection.Type.FLOWLET) {
              for (QueueSpecification queue : cell.getValue()) {
                QueueStatistics queueStats = scanQueue(queue.getQueueName(), null);
                totalStats.add(queueStats);
=======
      final Id.Namespace namespaceId = Id.Namespace.from(namespaceMeta.getName());

      final Collection<ApplicationSpecification> apps = store.getAllApplications(namespaceId);
      impersonator.doAs(namespaceMeta, new Callable<Void>() {
        @Override
        public Void call() throws Exception {
          for (ApplicationSpecification app : apps) {
            Id.Application appId = Id.Application.from(namespaceId, app.getName());

            for (FlowSpecification flow : app.getFlows().values()) {
              Id.Flow flowId = Id.Flow.from(appId, flow.getName());

              SimpleQueueSpecificationGenerator queueSpecGenerator =
                new SimpleQueueSpecificationGenerator(flowId.getApplication());

              Table<QueueSpecificationGenerator.Node, String, Set<QueueSpecification>> table =
                queueSpecGenerator.create(flow);
              for (Table.Cell<QueueSpecificationGenerator.Node, String, Set<QueueSpecification>> cell
                : table.cellSet()) {
                if (cell.getRowKey().getType() == FlowletConnection.Type.FLOWLET) {
                  for (QueueSpecification queue : cell.getValue()) {
                    QueueStatistics queueStats = scanQueue(queue.getQueueName(), null);
                    totalStats.add(queueStats);
                  }
                }
>>>>>>> c287db0e
              }
            }
          }
          return null;
        }
      });

    }

    System.out.printf("Total results for all queues: %s\n", totalStats.getReport(showTxTimestampOnly()));
  }

  /**
   * Only works for {@link co.cask.cdap.data2.transaction.queue.hbase.ShardedHBaseQueueStrategy}.
   */
  public QueueStatistics scanQueue(final QueueName queueName, @Nullable Long consumerGroupId) throws Exception {
    HBaseConsumerStateStore stateStore;
    try {
      stateStore = queueAdmin.getConsumerStateStore(queueName);
    } catch (IllegalStateException e) {
      throw new NotFoundException(queueName);
    }

    TransactionExecutor txExecutor = Transactions.createTransactionExecutor(txExecutorFactory, stateStore);
    Multimap<Long, QueueBarrier> barriers = txExecutor.execute(
      new TransactionExecutor.Function<HBaseConsumerStateStore, Multimap<Long, QueueBarrier>>() {
        @Override
        public Multimap<Long, QueueBarrier> apply(HBaseConsumerStateStore input) throws Exception {
          return input.getAllBarriers();
        }
      }, stateStore);
    printProgress("Got %d barriers\n", barriers.size());

    QueueStatistics stats = new QueueStatistics();

    if (consumerGroupId != null) {
      barriers = Multimaps.filterKeys(barriers, Predicates.equalTo(consumerGroupId));
    }

    for (Map.Entry<Long, Collection<QueueBarrier>> entry : barriers.asMap().entrySet()) {
      long groupId = entry.getKey();
      Collection<QueueBarrier> groupBarriers = entry.getValue();

      printProgress("Scanning barriers for group %d\n", groupId);

      int currentSection = 1;
      PeekingIterator<QueueBarrier> barrierIterator = Iterators.peekingIterator(groupBarriers.iterator());
      while (barrierIterator.hasNext()) {
        QueueBarrier start = barrierIterator.next();
        QueueBarrier end = barrierIterator.hasNext() ? barrierIterator.peek() : null;

        printProgress("Scanning section %d/%d...\n", currentSection, groupBarriers.size());
        scanQueue(txExecutor, stateStore, queueName, start, end, stats);
        printProgress("Current results: %s\n", stats.getReport(showTxTimestampOnly()));
        currentSection++;
      }
      printProgress("Scanning complete");
    }

    System.out.printf("Results for queue %s: %s\n",
                      queueName.toString(), stats.getReport(showTxTimestampOnly()));
    return stats;
  }

  private void printProgress(String format, Object... args) {
    if (showProgress()) {
      System.out.printf(format, args);
    }
  }

  private boolean showTxTimestampOnly() {
    return Boolean.parseBoolean(System.getProperty(PROP_SHOW_TX_TIMESTAMP_ONLY));
  }

  private boolean showProgress() {
    return Boolean.parseBoolean(System.getProperty(PROP_SHOW_PROGRESS));
  }

  private void scanQueue(TransactionExecutor txExecutor, HBaseConsumerStateStore stateStore,
                         QueueName queueName, QueueBarrier start,
                         @Nullable QueueBarrier end, final QueueStatistics outStats) throws Exception {

    final byte[] queueRowPrefix = QueueEntryRow.getQueueRowPrefix(queueName);

    ConsumerGroupConfig groupConfig = start.getGroupConfig();
    printProgress("Got consumer group config: %s\n", groupConfig);

    HBaseQueueAdmin admin = queueClientFactory.getQueueAdmin();
    TableId tableId = admin.getDataTableId(queueName, QueueConstants.QueueType.SHARDED_QUEUE);
    HTable hTable = queueClientFactory.createHTable(tableId);

    printProgress("Looking at HBase table: %s\n", Bytes.toString(hTable.getTableName()));

    final byte[] stateColumnName = Bytes.add(QueueEntryRow.STATE_COLUMN_PREFIX,
                                             Bytes.toBytes(groupConfig.getGroupId()));

    int distributorBuckets = queueClientFactory.getDistributorBuckets(hTable.getTableDescriptor());
    ShardedHBaseQueueStrategy queueStrategy = new ShardedHBaseQueueStrategy(tableUtil, distributorBuckets);

    ScanBuilder scan = tableUtil.buildScan();
    scan.setStartRow(start.getStartRow());
    if (end != null) {
      scan.setStopRow(end.getStartRow());
    } else {
      scan.setStopRow(QueueEntryRow.getQueueEntryRowKey(queueName, Long.MAX_VALUE, Integer.MAX_VALUE));
    }

    // Needs to include meta column for row that doesn't have state yet.
    scan.addColumn(QueueEntryRow.COLUMN_FAMILY, QueueEntryRow.META_COLUMN);
    scan.addColumn(QueueEntryRow.COLUMN_FAMILY, stateColumnName);
    // Don't do block cache for debug tool. We don't want old blocks get cached
    scan.setCacheBlocks(false);
    scan.setMaxVersions(1);

    printProgress("Scanning section with scan: %s\n", scan.toString());

    List<Integer> instanceIds = Lists.newArrayList();
    if (groupConfig.getDequeueStrategy() == DequeueStrategy.FIFO) {
      instanceIds.add(0);
    } else {
      for (int instanceId = 0; instanceId < groupConfig.getGroupSize(); instanceId++) {
        instanceIds.add(instanceId);
      }
    }

    final int rowsCache = Integer.parseInt(System.getProperty(PROP_ROWS_CACHE, "100000"));
    for (final int instanceId : instanceIds) {
      printProgress("Processing instance %d", instanceId);
      ConsumerConfig consConfig = new ConsumerConfig(groupConfig, instanceId);
      final QueueScanner scanner = queueStrategy.createScanner(consConfig, hTable, scan.build(), rowsCache);

      try {
        txExecutor.execute(new TransactionExecutor.Procedure<HBaseConsumerStateStore>() {
          @Override
          public void apply(HBaseConsumerStateStore input) throws Exception {
            ImmutablePair<byte[], Map<byte[], byte[]>> result;
            while ((result = scanner.next()) != null) {
              byte[] rowKey = result.getFirst();
              Map<byte[], byte[]> columns = result.getSecond();
              visitRow(outStats, input.getTransaction(), rowKey, columns.get(stateColumnName), queueRowPrefix.length);

              if (showProgress() && outStats.getTotal() % rowsCache == 0) {
                System.out.printf("\rProcessing instance %d: %s",
                                  instanceId, outStats.getReport(showTxTimestampOnly()));
              }
            }
          }
        }, stateStore);
      } catch (TransactionFailureException e) {
        // Ignore transaction not in progress exception as it's caued by short TX timeout on commit
        if (!(Throwables.getRootCause(e) instanceof TransactionNotInProgressException)) {
          throw Throwables.propagate(e);
        }
      }
      printProgress("\rProcessing instance %d: %s\n", instanceId, outStats.getReport(showTxTimestampOnly()));
    }
  }

  /**
   * @param tx the transaction
   * @param rowKey the key of the row
   * @param stateValue the value of the state column in the row
   * @param queueRowPrefixLength length of the queueRowPrefix
   */
  private void visitRow(QueueStatistics stats, Transaction tx, byte[] rowKey,
                        byte[] stateValue, int queueRowPrefixLength) {
    if (stateValue == null) {
      stats.countUnprocessed(1);
      return;
    }

    ConsumerEntryState state = QueueEntryRow.getState(stateValue);
    if (state == ConsumerEntryState.PROCESSED) {
      long writePointer = QueueEntryRow.getWritePointer(rowKey, queueRowPrefixLength);
      stats.recordMinWritePointer(writePointer);
      if (tx.isVisible(writePointer)) {
        stats.countProcessedAndVisible(1);
      } else {
        stats.countProcessedAndNotVisible(1);
      }
    }
  }

  /**
   *
   */
  public static final class QueueStatistics {

    private Optional<Long> minWritePointer = Optional.absent();
    private long unprocessed;
    private long processedAndVisible;
    private long processedAndNotVisible;

    private QueueStatistics() {
    }

    public void recordMinWritePointer(long writePointer) {
      if (minWritePointer.isPresent()) {
        this.minWritePointer = Optional.of(Math.min(minWritePointer.get(), writePointer));
      } else {
        this.minWritePointer = Optional.of(writePointer);
      }
    }

    public void countUnprocessed(long count) {
      unprocessed += count;
    }

    public void countProcessedAndVisible(long count) {
      processedAndVisible += count;
    }

    public void countProcessedAndNotVisible(long count) {
      processedAndNotVisible += count;
    }

    public long getUnprocessed() {
      return unprocessed;
    }

    public long getProcessedAndVisible() {
      return processedAndVisible;
    }

    public long getProcessedAndNotVisible() {
      return processedAndNotVisible;
    }

    public long getTotal() {
      return unprocessed + processedAndVisible + processedAndNotVisible;
    }

    public Optional<Long> getMinWritePointer() {
      return minWritePointer;
    }

    public String getMinWritePointerString() {
      if (minWritePointer.isPresent()) {
        return Long.toString(minWritePointer.get());
      } else {
        return "n/a";
      }
    }

    public String getMinWritePointerTimestampString() {
      if (minWritePointer.isPresent()) {
        return Long.toString(minWritePointer.get() / TxConstants.MAX_TX_PER_MS);
      } else {
        return "n/a";
      }
    }

    private String getTxTimestampReport() {
      return String.format("min tx timestamp: %s", getMinWritePointerTimestampString());
    }

    private String getDetailedReport() {
      return String.format("min write pointer: %s; unprocessed: %d; processed and visible: %d; " +
                             "processed and not visible: %d; total: %d",
                           getMinWritePointerString(), getUnprocessed(), getProcessedAndVisible(),
                           getProcessedAndNotVisible(), getTotal());
    }

    public String getReport(boolean showTxTimestampOnly) {
      if (showTxTimestampOnly) {
        return getTxTimestampReport();
      } else {
        return getDetailedReport();
      }
    }

    public void add(QueueStatistics stats) {
      if (stats.getMinWritePointer().isPresent()) {
        recordMinWritePointer(stats.getMinWritePointer().get());
      }
      countUnprocessed(stats.getUnprocessed());
      countProcessedAndNotVisible(stats.getProcessedAndNotVisible());
      countProcessedAndVisible(stats.getProcessedAndVisible());
    }
  }

  public static HBaseQueueDebugger createDebugger() throws Exception {
    CConfiguration cConf = CConfiguration.create();
    // Note: login has to happen before any objects that need Kerberos credentials are instantiated.
    SecurityUtil.loginForMasterService(cConf);

    Injector injector = Guice.createInjector(
      new ConfigModule(cConf, HBaseConfiguration.create()),
      new IOModule(),
      new ZKClientModule(),
      new LocationRuntimeModule().getDistributedModules(),
      new DiscoveryRuntimeModule().getDistributedModules(),
      new ViewAdminModules().getDistributedModules(),
      new StreamAdminModules().getDistributedModules(),
      new NotificationFeedClientModule(),
      new TwillModule(),
      new ExploreClientModule(),
      new DataFabricModules().getDistributedModules(),
      new ServiceStoreModules().getDistributedModules(),
      new DataSetsModules().getDistributedModules(),
      new AppFabricServiceRuntimeModule().getDistributedModules(),
      new ProgramRunnerRuntimeModule().getDistributedModules(),
      new SystemDatasetRuntimeModule().getDistributedModules(),
      new NotificationServiceRuntimeModule().getDistributedModules(),
      new MetricsClientRuntimeModule().getDistributedModules(),
      new MetricsStoreModule(),
      new KafkaClientModule(),
      new NamespaceStoreModule().getDistributedModules(),
      new AuthorizationModule(),
      new AuthorizationEnforcementModule().getMasterModule(),
      new SecureStoreModules().getDistributedModules(),
      new AbstractModule() {
        @Override
        protected void configure() {
          bind(QueueClientFactory.class).to(HBaseQueueClientFactory.class).in(Singleton.class);
          bind(QueueAdmin.class).to(HBaseQueueAdmin.class).in(Singleton.class);
          bind(HBaseTableUtil.class).toProvider(HBaseTableUtilFactory.class);
          bind(Store.class).annotatedWith(Names.named("defaultStore")).to(DefaultStore.class).in(Singleton.class);

          // This is needed because the LocalApplicationManager
          // expects a dsframework injection named datasetMDS
          bind(DatasetFramework.class)
            .annotatedWith(Names.named("datasetMDS"))
            .to(DatasetFramework.class).in(Singleton.class);
        }
      });

    return injector.getInstance(HBaseQueueDebugger.class);
  }

  public static void main(String[] args) throws Exception {
    if (args.length >= 1 && args[0].equals("help")) {
      System.out.println("Arguments: [<queue-uri> [consumer-flowlet]]");
      System.out.println("queue-uri: queue:///<namespace>/<app>/<flow>/<flowlet>/<queue>");
      System.out.println("consumer-flowlet: <flowlet>");
      System.out.println("If queue-uri is not provided, scan all queues");
      System.out.println("Example: queue:///default/PurchaseHistory/PurchaseFlow/reader/queue collector");
      System.out.println();
      System.out.println("System properties:");
      System.out.println("-D" + PROP_SHOW_PROGRESS + "=true         Show progress while scanning the queue table");
      System.out.println("-D" + PROP_ROWS_CACHE + "=[num_of_rows]   " +
                         "Number of rows to pass to HBase Scan.setCaching() method");
      System.exit(1);
    }

    // e.g. "queue:///default/PurchaseHistory/PurchaseFlow/reader/queue"
    final QueueName queueName = args.length >= 1 ? QueueName.from(URI.create(args[0])) : null;
    Long consumerGroupId = null;
    if (args.length >= 2) {
      String consumerFlowlet = args[1];
      Id.Program flowId = Id.Program.from(queueName.getFirstComponent(), queueName.getSecondComponent(),
                                          ProgramType.FLOW, queueName.getThirdComponent());
      consumerGroupId = FlowUtils.generateConsumerGroupId(flowId, consumerFlowlet);
    }

    HBaseQueueDebugger debugger = createDebugger();
    debugger.startAndWait();
    if (queueName != null) {
      debugger.scanQueue(queueName, consumerGroupId);
    } else {
      debugger.scanAllQueues();
    }
    debugger.stopAndWait();
  }
}<|MERGE_RESOLUTION|>--- conflicted
+++ resolved
@@ -171,40 +171,19 @@
     final QueueStatistics totalStats = new QueueStatistics();
 
     List<NamespaceMeta> namespaceMetas = namespaceQueryAdmin.list();
-    for (NamespaceMeta namespaceMeta : namespaceMetas) {
-<<<<<<< HEAD
-      Collection<ApplicationSpecification> apps = store.getAllApplications(namespaceMeta.getNamespaceId());
-      for (ApplicationSpecification app : apps) {
-        ApplicationId appId = new ApplicationId(namespaceMeta.getName(), app.getName(), app.getAppVersion());
-
-        for (FlowSpecification flow : app.getFlows().values()) {
-          ProgramId flowId = appId.program(ProgramType.FLOW, flow.getName());
-
-          SimpleQueueSpecificationGenerator queueSpecGenerator =
-            new SimpleQueueSpecificationGenerator(flowId.getParent());
-
-          Table<QueueSpecificationGenerator.Node, String, Set<QueueSpecification>> table =
-            queueSpecGenerator.create(flow);
-          for (Table.Cell<QueueSpecificationGenerator.Node, String, Set<QueueSpecification>> cell : table.cellSet()) {
-            if (cell.getRowKey().getType() == FlowletConnection.Type.FLOWLET) {
-              for (QueueSpecification queue : cell.getValue()) {
-                QueueStatistics queueStats = scanQueue(queue.getQueueName(), null);
-                totalStats.add(queueStats);
-=======
-      final Id.Namespace namespaceId = Id.Namespace.from(namespaceMeta.getName());
-
-      final Collection<ApplicationSpecification> apps = store.getAllApplications(namespaceId);
+    for (final NamespaceMeta namespaceMeta : namespaceMetas) {
+      final Collection<ApplicationSpecification> apps = store.getAllApplications(namespaceMeta.getNamespaceId());
       impersonator.doAs(namespaceMeta, new Callable<Void>() {
         @Override
         public Void call() throws Exception {
           for (ApplicationSpecification app : apps) {
-            Id.Application appId = Id.Application.from(namespaceId, app.getName());
+            ApplicationId appId = new ApplicationId(namespaceMeta.getName(), app.getName(), app.getAppVersion());
 
             for (FlowSpecification flow : app.getFlows().values()) {
-              Id.Flow flowId = Id.Flow.from(appId, flow.getName());
+              ProgramId flowId = appId.program(ProgramType.FLOW, flow.getName());
 
               SimpleQueueSpecificationGenerator queueSpecGenerator =
-                new SimpleQueueSpecificationGenerator(flowId.getApplication());
+                new SimpleQueueSpecificationGenerator(flowId.getParent());
 
               Table<QueueSpecificationGenerator.Node, String, Set<QueueSpecification>> table =
                 queueSpecGenerator.create(flow);
@@ -216,7 +195,6 @@
                     totalStats.add(queueStats);
                   }
                 }
->>>>>>> c287db0e
               }
             }
           }
