<?xml version="1.0"?>
<?xml-stylesheet type="text/xsl" href="configuration.xsl"?>
<!--
  Copyright © 2014-2016 Cask Data, Inc.

  Licensed under the Apache License, Version 2.0 (the "License"); you may not
  use this file except in compliance with the License. You may obtain a copy of
  the License at

  http://www.apache.org/licenses/LICENSE-2.0

  Unless required by applicable law or agreed to in writing, software
  distributed under the License is distributed on an "AS IS" BASIS, WITHOUT
  WARRANTIES OR CONDITIONS OF ANY KIND, either express or implied. See the
  License for the specific language governing permissions and limitations under
  the License.
  -->
<configuration>

  <!-- General Configuration -->

  <property>
    <name>hdfs.lib.dir</name>
    <value>${hdfs.namespace}/lib</value>
    <description>
      Common directory in HDFS for, among others, JAR files for coprocessors
    </description>
  </property>

  <property>
    <name>hdfs.namespace</name>
    <value>/${root.namespace}</value>
    <description>
      Root directory for HDFS files written by CDAP
    </description>
  </property>

  <property>
    <name>hdfs.user</name>
    <value>yarn</value>
    <description>
      User name for accessing HDFS
    </description>
  </property>

  <property>
    <name>instance.name</name>
    <value>${root.namespace}</value>
    <description>
      Determines a unique identifier for a CDAP instance. It is used for
      providing authorization to a particular CDAP instance. Must be
      alphanumeric, and should not be changed after CDAP has been started.
      If it is changed, there is a risk of losing data (for example,
      authorization policies).
    </description>
  </property>

  <property>
    <name>local.data.dir</name>
    <value>data</value>
    <description>
      Data directory for Standalone CDAP and the master process in
      Distributed CDAP
    </description>
  </property>

  <property>
    <name>mapreduce.include.custom.format.classes</name>
    <value>true</value>
    <description>
      Indicates whether to include custom input/output format classes in the
      job.jar or not; if set to true, custom format classes will be added to
      the job.jar and available as part of the MapReduce system classpath
    </description>
  </property>

  <property>
    <name>mapreduce.jobclient.connect.max.retries</name>
    <value>2</value>
    <description>
      Indicates the maximum number of retries the JobClient will make to
      establish a service connection when retrieving job status and history
    </description>
  </property>

  <property>
    <name>master.startup.checks.classes</name>
    <value></value>
    <description>
      Comma-separated list of classnames for checks that will be run before
      the CDAP Master starts up. If any of the checks fails, the CDAP Master
      will not start up. Checks will only be run if
      ${master.startup.checks.enabled} is set to true.
    </description>
  </property>

  <property>
    <name>master.startup.checks.enabled</name>
    <value>true</value>
    <description>
      Whether checks should be run before startup to determine if the CDAP
      Master can be run correctly. Which checks are run is determined by the
      ${master.startup.checks.packages} and ${master.startup.checks.classes}
      settings. If any checks fail, the CDAP Master will fail to start
      instead of waiting for the problem to be fixed. This setting only
      affects Distributed CDAP. It does not apply to Standalone CDAP.
    </description>
  </property>

  <property>
    <name>master.startup.checks.packages</name>
    <value>co.cask.cdap.master.startup,co.cask.cdap.data.startup</value>
    <description>
      Comma-separated list of packages containing checks that will be run
      before the CDAP Master starts up. If any of the checks fails, the CDAP
      Master will not start up. Checks will only be run if
      master.startup.checks.enabled is set to true.
    </description>
  </property>

  <property>
    <name>namespaces.dir</name>
    <value>namespaces</value>
    <description>
      The sub-directory of ${hdfs.namespace} in which namespaces are stored
    </description>
  </property>

  <property>
    <name>root.namespace</name>
    <value>cdap</value>
    <description>
      Root for this CDAP instance; used as the parent (or root) node for
      ZooKeeper, as the directory under which all CDAP data and metadata is
      stored in HDFS, and as the prefix for all HBase tables created by
      CDAP; must be composed of alphanumeric characters
    </description>
  </property>

  <property>
    <name>thrift.max.read.buffer</name>
    <value>16777216</value>
    <description>
      Specifies the maximum read buffer size in bytes used by the Thrift
      service; value should be set to greater than the maximum frame sent on
      the RPC channel
    </description>
  </property>

  <property>
    <name>twill.java.reserved.memory.mb</name>
    <value>250</value>
    <description>
      Reserved non-heap memory in megabytes for Apache Twill container
    </description>
  </property>

  <property>
    <name>twill.jvm.gc.opts</name>
    <value>-verbose:gc -Xloggc:&lt;LOG_DIR&gt;/gc.log -XX:+PrintGCDetails -XX:+PrintGCTimeStamps -XX:+UseGCLogFileRotation -XX:NumberOfGCLogFiles=10 -XX:GCLogFileSize=1M</value>
    <description>
      Java garbage collection options for all Apache Twill containers;
      "&lt;LOG_DIR&gt;" is the location of the log directory in the
      container; note that the special characters are replaced with entity
      equivalents so they can be included in the XML
    </description>
  </property>

  <property>
    <name>twill.no.container.timeout</name>
    <value>120000</value>
    <description>
      Duration in milliseconds to wait for at least one container for Apache Twill runnable
    </description>
  </property>

  <property>
    <name>twill.zookeeper.namespace</name>
    <value>/twill</value>
    <description>
      ZooKeeper namespace prefix for Apache Twill
    </description>
  </property>

  <property>
    <name>zookeeper.client.startup.timeout.millis</name>
    <value>60000</value>
    <description>
      Duration in milliseconds to wait for a successful connection to a server in the
      ZooKeeper quorum
    </description>
  </property>

  <property>
    <name>zookeeper.quorum</name>
    <value>127.0.0.1:2181/${root.namespace}</value>
    <description>
      ZooKeeper quorum string; specifies the ZooKeeper host:port; substitute
      the quorum (FQDN1:2181,FQDN2:2181,...) for the components shown here
    </description>
  </property>

  <property>
    <name>zookeeper.session.timeout.millis</name>
    <value>40000</value>
    <description>
      ZooKeeper session timeout in milliseconds
    </description>
  </property>


  <!-- Global Configuration -->

  <property>
    <name>dataset.unchecked.upgrade</name>
    <value>false</value>
    <description>
      By default, any changes made to existing datasets are not deployed
      when an app is redeployed; setting this value to true allows the
      dataset changes to be deployed upon app redeployment
    </description>
  </property>

  <property>
    <name>enable.unrecoverable.reset</name>
    <value>false</value>
    <description>
      Determines if resetting CDAP should be enabled. **WARNING: Enabling
      this option makes it possible to delete all applications and data; NO
      RECOVERY IS POSSIBLE!**
    </description>
  </property>


  <!-- Applications Configuration -->

  <property>
    <name>app.artifact.dir</name>
    <value>/opt/cdap/master/artifacts</value>
    <description>
      Semicolon-separated list of local directories scanned for system
      artifacts to add to the artifact repository
    </description>
  </property>

  <property>
    <name>master.services.bind.address</name>
    <value>0.0.0.0</value>
    <description>
      Bind address for app fabric service and dataset service
    </description>
  </property>

  <property>
    <name>app.bind.port</name>
    <value>0</value>
    <description>
      App Fabric service bind port
    </description>
  </property>

  <property>
    <name>app.ssl.bind.port</name>
    <value>30443</value>
    <description>
      App Fabric service bind port
    </description>
  </property>

  <property>
    <name>app.output.dir</name>
    <value>/programs</value>
    <description>
      Directory where all archives are stored
    </description>
  </property>

  <property>
    <name>app.program.extra.classpath</name>
    <value></value>
    <description>
      Extra Java classpath for CDAP programs
    </description>
  </property>

  <property>
    <name>app.program.jvm.opts</name>
    <value>-XX:MaxPermSize=128M ${twill.jvm.gc.opts}</value>
    <description>
      Java options for all program containers
    </description>
  </property>

  <property>
    <name>app.program.runid.corrector.interval</name>
    <value>180</value>
    <description>
      Interval in seconds of how often the run id corrector thread will run; this value
      should be greater than 0
    </description>
  </property>

  <property>
    <name>app.program.runtime.extensions.dir</name>
    <value>/opt/cdap/master/ext/runtimes</value>
    <description>
      Semicolon-separated list of local directories that are scanned for
      program runtime extensions
    </description>
  </property>

  <property>
    <name>app.program.spark.yarn.client.rewrite.enabled</name>
    <value>true</value>
    <description>
      Specify whether to rewrite the yarn.client class in Spark to work
      around the issue SPARK-13441 in CDH clusters
    </description>
  </property>

  <property>
    <name>app.temp.dir</name>
    <value>/tmp</value>
    <description>
      Temp directory
    </description>
  </property>

  <property>
    <name>apps.scheduler.queue</name>
    <value></value>
    <description>Scheduler queue for CDAP programs and CDAP Explore queries</description>
  </property>

  <property>
    <name>app.program.max.start.seconds</name>
    <value>300</value>
    <description>
      Maximum number of seconds to wait for a program to start before killing it
    </description>
  </property>

  <property>
    <name>app.program.max.stop.seconds</name>
    <value>300</value>
    <description>
      Maximum number of seconds to wait for a program to stop before killing it
    </description>
  </property>

  <property>
    <name>scheduler.max.thread.pool.size</name>
    <value>100</value>
    <description>
      Size of the scheduler thread pool
    </description>
  </property>

  <property>
    <name>workflow.token.max.size.mb</name>
    <value>30</value>
    <description>
      Maximum allowed size in megabytes of a workflow token; if the
      workflow token exceeds this size, no further updates are allowed
    </description>
  </property>


  <!-- Audit Configuration -->

  <property>
    <name>audit.enabled</name>
    <value>true</value>
    <description>
      Determines whether to publish audit messages to Apache Kafka
    </description>
  </property>

  <property>
    <name>audit.kafka.topic</name>
    <value>audit</value>
    <description>
      Apache Kafka topic name to which audit messages are published
    </description>
  </property>


  <!-- Datasets Configuration -->

  <property>
    <name>data.local.storage</name>
    <value>${local.data.dir}/ldb</value>
    <description>
      Database directory for LevelDB, used for data fabric in Standalone
      CDAP
    </description>
  </property>

  <property>
    <name>data.local.storage.blocksize</name>
    <value>1024</value>
    <description>
      Block size in bytes for data fabric when in Standalone CDAP
    </description>
  </property>

  <property>
    <name>data.local.storage.cachesize</name>
    <value>104857600</value>
    <description>
      Cache size in bytes for data fabric when in Standalone CDAP
    </description>
  </property>

  <property>
    <name>data.tx.bind.address</name>
    <value>0.0.0.0</value>
    <description>
      Transaction service bind address
    </description>
  </property>

  <property>
    <name>data.tx.bind.port</name>
    <value>0</value>
    <description>
      Transaction service bind port; binds to a random port by default
    </description>
  </property>

  <property>
    <name>data.tx.client.count</name>
    <value>50</value>
    <description>
      The number of pooled instances of the transaction client; increase
      this to increase transaction concurrency
    </description>
  </property>

  <property>
    <name>data.tx.client.provider</name>
    <value>pool</value>
    <description>
      Provider strategy for transaction clients; valid values are "pool" and
      "thread-local"
    </description>
  </property>

  <property>
    <name>data.tx.discovery.service.name</name>
    <value>transaction</value>
    <description>
      Name in discovery service for the transaction service
    </description>
  </property>

  <property>
    <name>data.tx.hdfs.user</name>
    <value>${hdfs.user}</value>
    <description>
      User name for accessing HDFS (if not running in secure HDFS)
    </description>
  </property>

  <property>
    <name>data.tx.janitor.enable</name>
    <value>true</value>
    <description>
      Determines if the TransactionDataJanitor coprocessor is enabled on
      tables; normally should be true
    </description>
  </property>

  <property>
    <name>data.tx.max.instances</name>
    <value>${master.service.max.instances}</value>
    <description>
      Maximum number of transaction service instances
    </description>
  </property>

  <property>
    <name>data.tx.memory.mb</name>
    <value>${master.service.memory.mb}</value>
    <description>
      Memory in megabytes for each transaction service instance
    </description>
  </property>

  <property>
    <name>data.tx.num.cores</name>
    <value>${master.service.num.cores}</value>
    <description>
      Number of virtual cores for the transaction service
    </description>
  </property>

  <property>
    <name>data.tx.num.instances</name>
    <value>1</value>
    <description>
      Requested number of transaction service instances
    </description>
  </property>

  <property>
    <name>data.tx.server.io.threads</name>
    <value>2</value>
    <description>
      Number of IO threads for the transaction service
    </description>
  </property>

  <property>
    <name>data.tx.server.threads</name>
    <value>25</value>
    <description>
      Number of threads for the transaction service
    </description>
  </property>

  <property>
    <name>data.tx.snapshot.codecs</name>
    <value>
      co.cask.cdap.data2.transaction.snapshot.SnapshotCodecV1,
      co.cask.cdap.data2.transaction.snapshot.SnapshotCodecV2,
      org.apache.tephra.snapshot.SnapshotCodecV3,
      org.apache.tephra.snapshot.SnapshotCodecV4
    </value>
    <description>
      Specifies the class names of all supported transaction state codecs
    </description>
  </property>

  <property>
    <name>data.tx.snapshot.dir</name>
    <value>${hdfs.namespace}/tx.snapshot</value>
    <description>
      Directory in HDFS used to store snapshots and logs of transaction
      state
    </description>
  </property>

  <property>
    <name>data.tx.snapshot.interval</name>
    <value>60</value>
    <description>
      Frequency of transaction snapshots in seconds
    </description>
  </property>

  <property>
    <name>data.tx.snapshot.local.dir</name>
    <value>${local.data.dir}/tx.snapshot</value>
    <description>
      Storage directory on the local filesystem of snapshot and logs of
      transaction state when in Standalone CDAP
    </description>
  </property>

  <property>
    <name>data.tx.snapshot.retain</name>
    <value>10</value>
    <description>
      Number of transaction snapshot files to retain as backups
    </description>
  </property>

  <property>
    <name>data.tx.thrift.max.read.buffer</name>
    <value>${thrift.max.read.buffer}</value>
    <description>
      Maximum read buffer size (in bytes) used by the transaction service;
      the value should be set to something greater than the maximum frame
      sent on the RPC channel
    </description>
  </property>

  <property>
    <name>data.tx.timeout</name>
    <value>30</value>
    <description>
      Timeout value in seconds for a transaction; if the transaction is not
      finished in that time, it is marked invalid
    </description>
  </property>

  <property>
    <name>data.tx.max.timeout</name>
    <value>600</value>
    <description>
      The limit for the allowed transaction timeout, in seconds. Attempts to
      start a transaction with a longer timeout will fail.
    </description>
  </property>

  <property>
    <name>dataset.data.dir</name>
    <value>data</value>
    <description>
      Base directory for user data on the filesystem
    </description>
  </property>

  <property>
    <name>dataset.executor.container.instances</name>
    <value>1</value>
    <description>
      Number of dataset executor instances
    </description>
  </property>

  <property>
    <name>dataset.executor.container.memory.mb</name>
    <value>${master.service.memory.mb}</value>
    <description>
      Memory in megabytes for each dataset executor instance
    </description>
  </property>

  <property>
    <name>dataset.executor.container.num.cores</name>
    <value>1</value>
    <description>
      Number of virtual cores for each dataset executor instance
    </description>
  </property>

  <property>
    <name>dataset.executor.max.instances</name>
    <value>${master.service.max.instances}</value>
    <description>
      Maximum number of dataset executor instances
    </description>
  </property>

  <property>
    <name>dataset.executor.bind.port</name>
    <value>0</value>
    <description>
      Dataset executor bind port
    </description>
  </property>

  <property>
    <name>dataset.extensions.dir</name>
    <value>/opt/cdap/ext/lib</value>
    <description>
      Directory where all dataset extensions are stored
    </description>
  </property>

  <property>
    <name>dataset.service.bind.port</name>
    <value>0</value>
    <description>
      Dataset service bind port
    </description>
  </property>

  <property>
    <name>dataset.service.output.dir</name>
    <value>/datasets</value>
    <description>
      Directory where all dataset modules archives are stored
    </description>
  </property>

  <property>
    <name>dataset.table.prefix</name>
    <value>${root.namespace}</value>
    <description>
      Prefix for dataset table name
    </description>
  </property>


  <!-- Explore Service Configuration -->

  <property>
    <name>explore.active.operation.timeout.secs</name>
    <value>86400</value>
    <description>
      Timeout value in seconds for an SQL operation whose result was not
      fetched completely
    </description>
  </property>

  <property>
    <name>explore.cleanup.job.schedule.secs</name>
    <value>60</value>
    <description>
      Interval in seconds to schedule the clean-up of timed-out operations
    </description>
  </property>

  <property>
    <name>explore.container.yarn.app.classpath.first</name>
    <value>false</value>
    <description>
      Determines if the YARN application classpath precedes the query engine classpath
    </description>
  </property>

  <property>
    <name>explore.enabled</name>
    <value>true</value>
    <description>
      Determines if the CDAP Explore Service (ad-hoc SQL queries) is enabled
    </description>
  </property>

  <property>
    <name>explore.executor.container.memory.mb</name>
    <value>1024</value>
    <description>
      Memory in megabytes for each CDAP Explore executor instance.
      This is explicitly set differently than ${master.service.memory.mb} as
      Explore requires more memory to run than the Master service.
    </description>
  </property>

  <property>
    <name>explore.executor.container.num.cores</name>
    <value>1</value>
    <description>
      Number of virtual cores for each explore executor instance
    </description>
  </property>

  <property>
    <name>explore.inactive.operation.timeout.secs</name>
    <value>3600</value>
    <description>
      Timeout value in seconds for an SQL operation which does not have any
      more results to be fetched
    </description>
  </property>

  <property>
    <name>explore.local.data.dir</name>
    <value>${local.data.dir}/explore</value>
    <description>
      Data directory for CDAP Explore Service when in Standalone CDAP
    </description>
  </property>

  <property>
    <name>explore.start.on.demand</name>
    <value>false</value>
    <description>
      Determines the start-up of the CDAP Explore Service (ad-hoc SQL
      queries); if false, the explore service starts up when CDAP is
      started; if true, the CDAP Explore Service will start upon the first
      query it receives
    </description>
  </property>

  <property>
    <name>explore.writes.enabled</name>
    <value>true</value>
    <description>
      Determines if writing to a table through the CDAP Explore Service (ad-
      hoc SQL queries) is enabled
    </description>
  </property>

  <property>
    <name>explore.service.bind.port</name>
    <value>0</value>
    <description>
      Explore service bind port
    </description>
  </property>


  <!-- Gateway Configuration -->

  <property>
    <name>app.boss.threads</name>
    <value>1</value>
    <description>
      Number of Netty service boss threads
    </description>
  </property>

  <property>
    <name>app.connection.backlog</name>
    <value>20000</value>
    <description>
      Max connection backlog of CDAP Master
    </description>
  </property>

  <property>
    <name>app.exec.threads</name>
    <value>20</value>
    <description>
      Number of Netty service executor threads
    </description>
  </property>

  <property>
    <name>app.worker.threads</name>
    <value>10</value>
    <description>
      Number of Netty service worker threads
    </description>
  </property>


  <!-- Kafka Server Configuration -->

  <property>
    <name>kafka.seed.brokers</name>
    <value>127.0.0.1:9092</value>
    <description>
      Comma-separated list of CDAP Kafka service brokers; for distributed
      CDAP, replace with list of FQDN:port brokers
    </description>
  </property>

  <property>
    <name>kafka.server.default.replication.factor</name>
    <value>1</value>
    <description>
      CDAP Kafka service replication factor; used to replicate Kafka
      messages across multiple machines to prevent data loss in the event of
      a hardware failure. The recommended setting is to run at least two
      CDAP Kafka servers. If you are running two CDAP Kafka servers, set
      this value to 2; otherwise, set it to the maximum number of tolerated
      machine failures plus one (assuming you have that number of machines).
    </description>
  </property>

  <property>
    <name>kafka.server.host.name</name>
    <value>0.0.0.0</value>
    <description>
      CDAP Kafka service bind address
    </description>
  </property>

  <property>
    <name>kafka.server.log.dirs</name>
    <value>/tmp/kafka-logs</value>
    <description>
      Comma-separated list of CDAP Kafka service log storage directories
    </description>
  </property>

  <property>
    <name>kafka.server.log.flush.interval.messages</name>
    <value>10000</value>
    <description>
      The interval length (in number of messages) at which to force an fsync of data
      written to the log
    </description>
  </property>

  <property>
    <name>kafka.server.log.retention.hours</name>
    <value>24</value>
    <description>
      The number of hours to keep a log file before deleting it
    </description>
  </property>

  <property>
    <name>kafka.server.num.partitions</name>
    <value>10</value>
    <description>
      Default number of partitions for a topic
    </description>
  </property>

  <property>
    <name>kafka.server.port</name>
    <value>9092</value>
    <description>
      CDAP Kafka service bind port
    </description>
  </property>

  <property>
    <name>kafka.server.zookeeper.connection.timeout.ms</name>
    <value>1000000</value>
    <description>
      Maximum time in milliseconds that the client will wait to
      establish a connection to ZooKeeper
    </description>
  </property>

  <property>
    <name>kafka.zookeeper.namespace</name>
    <value>kafka</value>
    <description>
      CDAP Kafka service ZooKeeper namespace
    </description>
  </property>

  <property>
    <name>kafka.zookeeper.quorum</name>
    <value></value>
    <description>
      CDAP Kafka service ZooKeeper quorum and namespace. If set, this will override
      the ZooKeeper quorum (set by ${zookeeper.quorum}) and the ZooKeeper namespace
      (set by ${kafka.zookeeper.namespace}) when setting up a connection to
      the Kafka service used by CDAP. If the same Kafka service ZooKeeper quorum
      and namespace are shared by multiple CDAP instances, each CDAP instance
      needs to distinguish its Kafka topics from those of other CDAP instances
      with unique values for ${audit.kafka.topic}, ${log.kafka.topic},
      ${notification.kafka.topic}, ${metadata.updates.kafka.topic}, and
      ${metrics.kafka.topic.prefix}.
    </description>
  </property>


  <!-- Logging Configuration -->

  <property>
    <name>log.base.dir</name>
    <value>/logs/avro</value>
    <description>
      Base log directory
    </description>
  </property>

  <property>
    <name>log.cleanup.run.interval.mins</name>
    <value>1440</value>
    <description>
      Log cleanup interval in minutes
    </description>
  </property>

  <property>
    <name>log.collection.root</name>
    <value>${local.data.dir}/logs</value>
    <description>
      Root location for collecting logs when in Standalone CDAP
    </description>
  </property>

  <property>
    <name>log.kafka.topic</name>
    <value>logs.user-v2</value>
    <description>
      Kafka topic name used to publish logs
    </description>
  </property>

  <property>
    <name>log.publish.num.partitions</name>
    <value>10</value>
    <description>
      Number of CDAP Kafka service partitions to publish the logs to
    </description>
  </property>

  <property>
    <name>log.retention.duration.days</name>
    <value>7</value>
    <description>
      Duration in days of log file HDFS retention
    </description>
  </property>

  <property>
    <name>log.saver.max.instances</name>
    <value>${master.service.max.instances}</value>
    <description>
      Maximum number of log saver instances to run in YARN
    </description>
  </property>

  <property>
    <name>log.saver.num.instances</name>
    <value>1</value>
    <description>
      Number of log saver instances to run in YARN
    </description>
  </property>

  <property>
    <name>log.saver.container.memory.mb</name>
    <value>1024</value>
    <description>
      Memory in megabytes for each log saver instance to run in YARN.
      This is explicitly set differently than ${master.service.memory.mb} as
      Log saver requires more memory to run than the Master service.
    </description>
  </property>

  <property>
    <name>log.saver.container.num.cores</name>
    <value>2</value>
    <description>
      Number of virtual cores for each log saver instance in YARN
    </description>
  </property>

  <property>
    <name>log.saver.status.bind.address</name>
    <value>0.0.0.0</value>
    <description>
      Log Saver HTTP service bind address
    </description>
  </property>


  <!-- Master Configuration -->

  <property>
    <name>http.service.boss.threads</name>
    <value>1</value>
    <description>
      Number of Netty service boss threads for master HTTP services
    </description>
  </property>

  <property>
    <name>http.service.connection.backlog</name>
    <value>20000</value>
    <description>
      Max connection backlog of master HTTP service
    </description>
  </property>

  <property>
    <name>http.service.exec.threads</name>
    <value>20</value>
    <description>
      Number of Netty service executor threads for master HTTP services
    </description>
  </property>

  <property>
    <name>http.service.worker.threads</name>
    <value>10</value>
    <description>
      Number of Netty service worker threads for master HTTP services
    </description>
  </property>

  <property>
    <name>master.collect.app.containers.log.level</name>
    <value>ERROR</value>
    <description>
      The log level of application container logs that are streamed back to
      the CDAP Master process log. The levels supported are [ ALL, TRACE,
      DEBUG, INFO, WARN, ERROR, OFF ].
    </description>
  </property>

  <property>
    <name>master.collect.containers.log</name>
    <value>true</value>
    <description>
      Determines if master service container logs are streamed back to the
      CDAP Master process log
    </description>
  </property>

  <property>
    <name>master.service.max.instances</name>
    <value>5</value>
    <description>
      Maximum number of master service instances
    </description>
  </property>

  <property>
    <name>master.service.memory.mb</name>
    <value>512</value>
    <description>
      Memory in megabytes for each master service instance
    </description>
  </property>

  <property>
    <name>master.service.num.cores</name>
    <value>2</value>
    <description>
      Number of virtual cores for each master service instance
    </description>
  </property>

  <property>
    <name>master.startup.service.timeout.seconds</name>
    <value>600</value>
    <description>
      Timeout in seconds for master services to wait for their dependent
      services to be available. For example, the dataset executor master
      service requires the transaction service, and will wait for the
      transaction service to become available while it is starting up. If
      the timeout is hit, the service will fail to start and the master
      service will shut itself down. If set to 0 or below, master services
      will not wait for their dependent services to start before starting
      themselves.
    </description>
  </property>

  <property>
    <name>master.services.scheduler.queue</name>
    <value></value>
    <description>Scheduler queue for CDAP master services</description>
  </property>


  <!-- Messaging System Configuration -->

  <property>
    <name>messaging.container.instances</name>
    <value>1</value>
    <description>
      Number of instances for the messaging service
    </description>
    <final>true</final>
  </property>

  <property>
    <name>messaging.max.instances</name>
    <value>1</value>
    <description>
      Maximum number of instances for the messaging service
    </description>
    <final>true</final>
  </property>

  <property>
    <name>messaging.container.memory.mb</name>
    <value>${master.service.memory.mb}</value>
    <description>
      Memory in megabytes for each messaging service instance
    </description>
  </property>

  <property>
    <name>messaging.container.num.cores</name>
    <value>${master.service.num.cores}</value>
    <description>
      Number of virtual cores for each messaging service instance
    </description>
  </property>

  <property>
    <name>messaging.hbase.max.scan.threads</name>
    <value>48</value>
    <description>
      Maximum number of threads used for scanning HBase tables
    </description>
  </property>

  <property>
    <name>messaging.http.server.executor.threads</name>
    <value>0</value>
    <description>
      Number of executor threads for the HTTP server in the messaging system.
      If set to 0, no executor threads will be used and requests will be handled directly in the IO thread.
    </description>
  </property>

  <property>
    <name>messaging.http.server.consume.chunk.size</name>
    <value>60000</value>
    <description>
      Approximate size in bytes of each chunk streamed back to a consumer
    </description>
  </property>

  <property>
    <name>messaging.http.server.max.request.size.mb</name>
    <value>10</value>
    <description>
      Maximum request content size in megabytes for each request to the HTTP server in the messaging system
    </description>
  </property>

  <property>
    <name>messaging.http.server.worker.threads</name>
    <value>30</value>
    <description>
      Number of IO threads used by the HTTP server in the messaging system
    </description>
  </property>

  <property>
    <name>messaging.local.data.dir</name>
    <value>${local.data.dir}/messaging</value>
    <description>
      Local storage directory for the messaging system (used only in Standalone CDAP)
    </description>
  </property>

  <property>
    <name>messaging.message.table.hbase.splits</name>
    <value>16</value>
    <description>
      Number of splits to use for the message table in HBase upon table creation
    </description>
  </property>

  <property>
    <name>messaging.message.table.name</name>
    <value>tms.message</value>
    <description>
      Name of the message table of the messaging system
    </description>
  </property>

  <property>
    <name>messaging.metadata.table.name</name>
    <value>tms.meta</value>
    <description>
      Name of the metadata table of the messaging system
    </description>
  </property>

  <property>
    <name>messaging.payload.table.hbase.splits</name>
    <value>16</value>
    <description>
      Number of splits to use for the payload table in HBase upon table creation
    </description>
  </property>

  <property>
    <name>messaging.payload.table.name</name>
    <value>tms.payload</value>
    <description>
      Name of the payload table of the messaging system
    </description>
  </property>

  <property>
    <name>messaging.table.expiration.seconds</name>
    <value>300</value>
    <description>
      Number of seconds after which the messaging table cache will expire
    </description>
  </property>

  <property>
    <name>messaging.topic.default.ttl.seconds</name>
    <value>604800</value>
    <description>
      The default time-to-live in seconds for messages in a topic
    </description>
  </property>


  <!-- Metadata Configuration -->

  <property>
    <name>metadata.max.allowed.chars</name>
    <value>50</value>
    <description>
      Maximum number of characters for metadata keys, values, and tags
    </description>
  </property>

  <property>
    <name>metadata.service.bind.address</name>
    <value>0.0.0.0</value>
    <description>
      Metadata HTTP service bind address
    </description>
  </property>

  <property>
    <name>metadata.service.bind.port</name>
    <value>0</value>
    <description>
      Metadata HTTP service bind port
    </description>
  </property>

  <property>
    <name>metadata.service.exec.threads</name>
    <value>${http.service.exec.threads}</value>
    <description>
      Number of Netty service executor threads for metadata HTTP service
    </description>
  </property>

  <property>
    <name>metadata.service.worker.threads</name>
    <value>${http.service.worker.threads}</value>
    <description>
      Number of Netty service IO worker threads for metadata HTTP service
    </description>
  </property>


  <!-- Metrics Configuration -->

  <property>
    <name>metrics.boss.threads</name>
    <value>${http.service.boss.threads}</value>
    <description>
      Number of Netty service boss threads for metrics HTTP services
    </description>
  </property>

  <property>
    <name>metrics.connection.backlog</name>
    <value>${http.service.connection.backlog}</value>
    <description>
      Max connection backlog of metrics HTTP service
    </description>
  </property>

  <property>
    <name>metrics.data.table.retention.resolution.1.seconds</name>
    <value>7200</value>
    <description>
      Retention resolution in seconds of the 1-second resolution table;
      default retention period is 2 hours
    </description>
  </property>

  <property>
    <name>metrics.data.table.retention.resolution.3600.seconds</name>
    <value>2592000</value>
    <description>
      Retention resolution in seconds of the 1-hour resolution table; default
      retention period is 30 days
    </description>
  </property>

  <property>
    <name>metrics.data.table.retention.resolution.60.seconds</name>
    <value>2592000</value>
    <description>
      Retention resolution in seconds for the 1-minute resolution table;
      default retention period is 30 days
    </description>
  </property>

  <property>
    <name>metrics.data.table.ts.rollTime.3600</name>
    <value>24</value>
    <description>
      Number of columns in a 1-hour resolution timeseries table
    </description>
  </property>

  <property>
    <name>metrics.data.table.ts.rollTime.60</name>
    <value>60</value>
    <description>
      Number of columns in a 1-minute resolution timeseries table
    </description>
  </property>

  <property>
    <name>metrics.dataset.hbase.stats.report.interval</name>
    <value>60</value>
    <description>
      Report interval in seconds for HBase stats
    </description>
  </property>

  <property>
    <name>metrics.dataset.leveldb.stats.report.interval</name>
    <value>60</value>
    <description>
      Report interval in seconds for LevelDB stats
    </description>
  </property>

  <property>
    <name>metrics.exec.threads</name>
    <value>${http.service.exec.threads}</value>
    <description>
      Number of Netty service executor threads for metrics HTTP services
    </description>
  </property>

  <property>
    <name>metrics.kafka.partition.size</name>
    <value>10</value>
    <description>
      Number of partitions for metrics topic
    </description>
  </property>

  <property>
    <name>metrics.max.instances</name>
    <value>${master.service.max.instances}</value>
    <description>
      Maximum number of instances for the metrics service
    </description>
  </property>

  <property>
    <name>metrics.memory.mb</name>
    <value>${master.service.memory.mb}</value>
    <description>
      Memory in megabytes for each metrics service instance
    </description>
  </property>

  <property>
    <name>metrics.num.cores</name>
    <value>${master.service.num.cores}</value>
    <description>
      Number of virtual cores for the metrics service
    </description>
  </property>

  <property>
    <name>metrics.num.instances</name>
    <value>1</value>
    <description>
      Number of instances for the metrics service
    </description>
  </property>

  <property>
    <name>metrics.processor.max.instances</name>
    <value>${master.service.max.instances}</value>
    <description>
      Maximum number of instances for metrics processor service Apache Twill
      runnable
    </description>
  </property>

  <property>
    <name>metrics.processor.memory.mb</name>
    <value>${master.service.memory.mb}</value>
    <description>
      Memory in megabytes for each metrics processor service Apache Twill
      runnable instance
    </description>
  </property>

  <property>
    <name>metrics.processor.num.cores</name>
    <value>1</value>
    <description>
      Number of virtual cores for metrics processor service Apache Twill runnable
    </description>
  </property>

  <property>
    <name>metrics.processor.num.instances</name>
    <value>1</value>
    <description>
      Number of instances for metrics processor service Apache Twill
      runnable
    </description>
  </property>

  <property>
    <name>metrics.processor.status.bind.address</name>
    <value>0.0.0.0</value>
    <description>
      Metrics Processor HTTP service bind address
    </description>
  </property>

  <property>
    <name>metrics.query.bind.address</name>
    <value>0.0.0.0</value>
    <description>
      Metrics Query service bind address
    </description>
  </property>

  <property>
    <name>metrics.query.bind.port</name>
    <value>45005</value>
    <description>
      Metrics Query service bind port
    </description>
  </property>

  <property>
    <name>metrics.worker.threads</name>
    <value>${http.service.worker.threads}</value>
    <description>
      Number of Netty service worker threads for metrics HTTP services
    </description>
  </property>


  <!-- Monitor Handler Configuration -->

  <property>
    <name>monitor.handler.service.discovery.timeout.seconds</name>
    <value>1</value>
    <description>
      Timeout in seconds for service discovery used in monitor handler
      service status check
    </description>
  </property>


  <!-- Notification System Configuration -->

  <property>
    <name>notification.kafka.topic</name>
    <value>notifications</value>
    <description>
      Kafka topic name used to publish notifications
    </description>
  </property>

  <property>
    <name>notification.transport.system</name>
    <value>kafka</value>
    <description>
      Transport system used by the notification system; can be either
      'kafka' or 'stream'
    </description>
  </property>

  
  <!-- Operational Statistics Configuration -->
  
  <property>
    <name>operational.stats.extensions.dir</name>
    <value>/opt/cdap/master/ext/operations</value>
    <description>
      Semicolon-separated list of local directories on the CDAP Master
      that are scanned for operational statistics extensions
    </description>
  </property>

  <property>
    <name>operational.stats.refresh.interval.secs</name>
    <value>60</value>
    <description>
      Number of seconds after which operational statistics should be refreshed
    </description>
  </property>


  <!-- Queue Configuration -->

  <property>
    <name>data.queue.config.update.interval</name>
    <value>5</value>
    <description>
      Frequency in seconds of updates to the queue consumer configuration
      used in evicting queue entries on flush and compaction
    </description>
  </property>

  <property>
    <name>data.queue.dequeue.tx.percent</name>
    <value>30</value>
    <description>
      Percentage of transaction time allowed to spend in dequeue; it should
      be an integer between 1-100
    </description>
  </property>

  <property>
    <name>data.queue.table.presplits</name>
    <value>16</value>
    <description>
      Number of splits in the queue table
    </description>
  </property>


  <!-- Remote System Operation Configuration -->

  <property>
    <name>remote.system.op.exec.threads</name>
    <value>${http.service.exec.threads}</value>
    <description>
      Number of Netty service executor threads for the remote system operation HTTP service
    </description>
  </property>

  <property>
    <name>remote.system.op.service.bind.address</name>
    <value>0.0.0.0</value>
    <description>
      Remote system operation HTTP service bind address
    </description>
  </property>

  <property>
    <name>remote.system.op.worker.threads</name>
    <value>${http.service.worker.threads}</value>
    <description>
      Number of Netty service IO worker threads for the remote system operation HTTP service
    </description>
  </property>


  <!-- Router Configuration -->

  <property>
    <name>router.bind.address</name>
    <value>0.0.0.0</value>
    <description>
      CDAP Router service bind address
    </description>
  </property>

  <property>
    <name>router.bind.port</name>
    <value>11015</value>
    <description>
      CDAP Router service bind port
    </description>
  </property>

  <property>
    <name>router.client.boss.threads</name>
    <value>1</value>
    <description>
      The number of boss threads in the CDAP Router service client
    </description>
  </property>

  <property>
    <name>router.client.worker.threads</name>
    <value>10</value>
    <description>
      The number of worker threads in the CDAP Router service client
    </description>
  </property>

  <property>
    <name>router.connection.backlog</name>
    <value>20000</value>
    <description>
      The connection backlog in the CDAP Router service
    </description>
  </property>

  <property>
    <name>router.connection.idle.timeout.secs</name>
    <value>15</value>
    <description>
      Time in seconds after an HTTP request completes that idle router
      connections are closed
    </description>
  </property>

  <property>
    <name>router.server.address</name>
    <value>127.0.0.1</value>
    <description>
      CDAP Router service address to which CDAP UI connects
    </description>
  </property>

  <property>
    <name>router.server.boss.threads</name>
    <value>1</value>
    <description>
      The number of boss threads in the CDAP Router service
    </description>
  </property>

  <property>
    <name>router.server.port</name>
    <value>${router.bind.port}</value>
    <description>
      CDAP Router service port to which CDAP UI connects
    </description>
  </property>

  <property>
    <name>router.server.worker.threads</name>
    <value>10</value>
    <description>
      The number of worker threads in the CDAP Router service
    </description>
  </property>

  <property>
    <name>router.ssl.bind.port</name>
    <value>10443</value>
    <description>
      CDAP Router service bind port for HTTPS
    </description>
  </property>

  <property>
    <name>router.ssl.server.port</name>
    <value>${router.ssl.bind.port}</value>
    <description>
    </description>
  </property>

  <property>
    <name>router.userservice.fallback.strategy</name>
    <value>random</value>
    <description>
      If a RouteConfig is not found for a particular user service, this property is used
      to set the fallback routing strategy. Allowed options: "random", "smallest",
      "largest", or "drop". A string comparison of the versions of the user service is
      used for "smallest" or "largest". The "drop" option will not route the request to
      any service and will return "service not found".
    </description>
  </property>


  <!-- Security Configuration -->

  <property>
    <name>cdap.master.kerberos.keytab</name>
    <value></value>
    <description>
      The full path to the Kerberos keytab file containing the CDAP Master
      service's credentials
    </description>
  </property>

  <property>
    <name>cdap.master.kerberos.principal</name>
    <value></value>
    <description>
      Example: "CDAP_PRINCIPAL/_HOST@EXAMPLE.COM". The Kerberos primary user
      that should be used to login to the CDAP Master service. Substitute
      the Kerberos primary (user) for CDAP_PRINCIPAL, and your domain for
      EXAMPLE.COM. The string "_HOST" will be substituted with the local
      hostname.
    </description>
  </property>

  <property>
    <name>cdap.ugi.cache.expiration.ms</name>
    <value>3600000</value>
    <description>
      UserGroupInformation cache entry expiration time in milliseconds. It is only used when impersonation is
      enabled.
    </description>
  </property>

  <property>
    <name>kerberos.auth.enabled</name>
    <value>${security.enabled}</value>
    <description>
      Determines if Kerberos authentication is enabled
    </description>
  </property>

  <property>
    <name>kerberos.auth.relogin.interval.seconds</name>
    <value>300</value>
    <description>
      Re-login interval in seconds for Kerberos keytab
    </description>
  </property>

  <property>
    <name>security.auth.server.announce.address</name>
    <value></value>
    <description>
      CDAP Authentication service announce address, in the format of host:port. This is
      the address that clients should use to communicate with the Authentication Server.
      Leave empty to use the default value generated by the Authentication Server.
    </description>
  </property>

  <property>
    <name>security.auth.server.bind.address</name>
    <value>0.0.0.0</value>
    <description>
      CDAP Authentication service bind address
    </description>
  </property>

  <property>
    <name>security.auth.server.bind.port</name>
    <value>10009</value>
    <description>
      CDAP Authentication service bind port
    </description>
  </property>

  <property>
    <name>security.auth.server.ssl.bind.port</name>
    <value>10010</value>
    <description>
      CDAP Authentication service bind port for HTTPS
    </description>
  </property>

  <property>
    <name>security.authentication.basic.realmfile</name>
    <value></value>
    <description>
      Username and password file to use when basic authentication is
      configured
    </description>
  </property>

  <property>
    <name>security.authentication.handlerClassName</name>
    <value></value>
    <description>
      Name of the authentication implementation to use to validate user
      credentials
    </description>
  </property>

  <property>
    <name>security.authentication.loginmodule.className</name>
    <value></value>
    <description>
      JAAS LoginModule implementation to use when
      co.cask.security.server.JAASAuthenticationHandler is configured for
      ${security.authentication.handlerClassName}
    </description>
  </property>

  <property>
    <name>security.authorization.admin.users</name>
    <value></value>
    <description>
      A comma-separated list of users for whom admin privileges are to be granted on the
      CDAP instance during CDAP startup, so that these users can create namespaces. These
      users are also granted admin privileges on the default namespace, so that they can
      manage privileges on the default namespace. This provides a method to bootstrap CDAP on
      an authorization-enabled cluster. The default is empty, in which case no users have
      access to creating namespaces or to managing privileges on the default namespace.
      In that scenario, authorization in CDAP has to be bootstrapped externally using interfaces
      provided by the configured authorization extension.
    </description>
  </property>

  <property>
    <name>security.authorization.cache.enabled</name>
    <value>true</value>
    <description>
      Determines if authorization policies can be cached by programs;
      defaults to true
    </description>
  </property>

  <property>
    <name>security.authorization.cache.refresh.interval.secs</name>
    <value>50</value>
    <description>
      The interval in seconds after which a background thread will refresh cached
      authorization policies. It is recommended to keep this value slightly lower than
      ${security.authorization.cache.ttl.secs}, so that the cached authorization policies
      do not expire unless they have been explicitly revoked. This setting only takes
      effect if ${security.authorization.cache.enabled} is set to true.
    </description>
  </property>

  <property>
    <name>security.authorization.cache.ttl.secs</name>
    <value>60</value>
    <description>
      The time-to-live in seconds for entries in the authorization cache used by programs.
      This setting only takes effect if ${security.authorization.cache.enabled} is set to
      true.
    </description>
  </property>

  <property>
    <name>security.authorization.enabled</name>
    <value>false</value>
    <description>
      When set to true, all operations in CDAP are authorized using the
      authorizer implementation found at the property
      ${security.authorization.extension.jar.path}
    </description>
  </property>

  <property>
    <name>security.authorization.extension.jar.path</name>
    <value></value>
    <description>
      If an external authorization system is used for authorizing operations
      on CDAP entities, this property sets the path to the bundled JAR file
      containing the extension code. This jar is only used when
      authorization is enabled by setting ${security.authorization.enabled}
      to true.
    </description>
  </property>

  <property>
    <name>security.data.keyfile.path</name>
    <value>${local.data.dir}/security/keyfile</value>
    <description>
      Path to the secret key file (only used in Standalone CDAP)
    </description>
  </property>

  <property>
    <name>security.enabled</name>
    <value>false</value>
    <description>
      Determines if authentication is enabled for CDAP; if true, all
      requests to CDAP must provide a valid access token
    </description>
  </property>

  <property>
    <name>security.realm</name>
    <value>cdap</value>
    <description>
      Authentication realm used for scoping security; this value should be
      unique for each installation of CDAP
    </description>
  </property>

  <property>
    <name>security.server.extended.token.expiration.ms</name>
    <value>604800000</value>
    <description>
      Admin tool access token expiration time in milliseconds; defaults to 1
      week (internal)
    </description>
  </property>

  <property>
    <name>security.server.maxthreads</name>
    <value>100</value>
    <description>
      Maximum number of threads that the CDAP Authentication service should
      use for handling HTTP requests
    </description>
  </property>

  <property>
    <name>security.server.token.expiration.ms</name>
    <value>86400000</value>
    <description>
      Access token expiration time in milliseconds; defaults to 24 hours
    </description>
  </property>

  <property>
    <name>security.store.file.name</name>
    <value>securestore</value>
    <description>
      Name of the secure store file
    </description>
  </property>

  <property>
    <name>security.store.file.path</name>
    <value>${local.data.dir}/store</value>
    <description>
      Location of the encrypted file which holds the secure store entries
    </description>
  </property>

  <property>
    <name>security.store.provider</name>
    <value>none</value>
    <description>
      Backend provider for the secure store; use 'none' if no secure store
    </description>
  </property>

  <property>
    <name>security.token.digest.algorithm</name>
    <value>HmacSHA256</value>
    <description>
      Algorithm used for generating MAC of access tokens
    </description>
  </property>

  <property>
    <name>security.token.digest.key.expiration.ms</name>
    <value>3600000</value>
    <description>
      Duration in milliseconds after which an active secret key used for signing tokens should
      be retired
    </description>
  </property>

  <property>
    <name>security.token.digest.keylength</name>
    <value>128</value>
    <description>
      Key length used in generating the secret keys for generating MAC of
      access tokens
    </description>
  </property>

  <property>
    <name>security.token.distributed.parent.znode</name>
    <value>/${root.namespace}/security/auth</value>
    <description>
      Parent node in ZooKeeper used for secret key distribution in
      distributed mode
    </description>
  </property>

  <property>
    <name>ssl.external.enabled</name>
    <value>false</value>
    <description>
      Enable SSL for external services
    </description>
  </property>

<<<<<<< HEAD
=======
  <property>
    <name>ssl.internal.enabled</name>
    <value>false</value>
    <description>
      Enable SSL between Router and App Fabric
    </description>
  </property>
>>>>>>> a70f5c80

  <!-- Stream Configuration -->

  <property>
    <name>stream.async.queue.size</name>
    <value>100</value>
    <description>
      Queue size per async worker thread for queuing up async write requests
    </description>
  </property>

  <property>
    <name>stream.async.worker.threads</name>
    <value>${stream.worker.threads}</value>
    <description>
      Number of async worker threads for handling async write requests
    </description>
  </property>

  <property>
    <name>stream.base.dir</name>
    <value>/streams</value>
    <description>
      The directory root for all stream files, relative to the HDFS
      namespace
    </description>
  </property>

  <property>
    <name>stream.batch.buffer.threshold</name>
    <value>1048576</value>
    <description>
      Bytes retained in-memory before writing to a new stream file
    </description>
  </property>

  <property>
    <name>stream.bind.address</name>
    <value>0.0.0.0</value>
    <description>
      Stream HTTP service bind address
    </description>
  </property>

  <property>
    <name>stream.bind.port</name>
    <value>0</value>
    <description>
      Stream HTTP service bind port
    </description>
  </property>

  <property>
    <name>stream.consumer.table.presplits</name>
    <value>16</value>
    <description>
      Number of splits for the stream consumer table
    </description>
  </property>

  <property>
    <name>stream.container.instance.id</name>
    <value>0</value>
    <description>
      Instance ID for the stream service container; the actual value will be
      set at runtime by the system automatically
    </description>
  </property>

  <property>
    <name>stream.container.instances</name>
    <value>1</value>
    <description>
      Number of YARN container instances for the stream handler; in
      Standalone CDAP, it is always one
    </description>
  </property>

  <property>
    <name>stream.container.memory.mb</name>
    <value>${master.service.memory.mb}</value>
    <description>
      Memory in megabytes for each YARN container that runs the
      stream handler
    </description>
  </property>

  <property>
    <name>stream.container.num.cores</name>
    <value>2</value>
    <description>
      Number of virtual cores for the YARN container that runs the stream
      handler
    </description>
  </property>

  <property>
    <name>stream.event.ttl</name>
    <value>9223372036854775807</value>
    <description>
      Default time-to-live in milliseconds (Long.MAX_VALUE) for stream
      events
    </description>
  </property>

  <property>
    <name>stream.file.cleanup.period</name>
    <value>300000</value>
    <description>
      Interval in milliseconds for running the stream file cleanup process
    </description>
  </property>

  <property>
    <name>stream.file.prefix</name>
    <value>file</value>
    <description>
      Prefix of file name for stream file
    </description>
  </property>

  <property>
    <name>stream.index.interval</name>
    <value>10000</value>
    <description>
      Interval in milliseconds for emitting new index entry in
      stream file
    </description>
  </property>

  <property>
    <name>stream.instance.file.prefix</name>
    <value>${stream.file.prefix}.${stream.container.instance.id}</value>
    <description>
      Prefix of file name for stream file per writer instance
    </description>
    <final>true</final>
  </property>

  <property>
    <name>stream.notification.threshold</name>
    <value>1024</value>
    <description>
      Size of data in megabytes to be ingested by a stream before a
      notification is published
    </description>
  </property>

  <property>
    <name>stream.partition.duration</name>
    <value>3600000</value>
    <description>
      Duration in milliseconds of a stream partition
    </description>
  </property>

  <property>
    <name>stream.size.schedule.polling.delay</name>
    <value>600</value>
    <description>
      Delay in seconds to poll a stream in a StreamSizeSchedule if no
      notification is received
    </description>
  </property>

  <property>
    <name>stream.worker.threads</name>
    <value>${http.service.worker.threads}</value>
    <description>
      Default number of IO worker threads for the stream HTTP service
    </description>
  </property>


  <!-- UI Configuration -->

  <property>
    <name>dashboard.bind.address</name>
    <value>0.0.0.0</value>
    <description>
      CDAP UI bind address
    </description>
  </property>

  <property>
    <name>dashboard.bind.port</name>
    <value>11011</value>
    <description>
      CDAP UI bind port
    </description>
  </property>

  <property>
    <name>dashboard.router.check.timeout.secs</name>
    <value>0</value>
    <description>
      Interval in seconds that the CDAP UI waits before exiting when unable to connect to
      the CDAP Router service on startup; use a timeout of 0 to wait indefinitely
    </description>
  </property>

  <property>
    <name>dashboard.ssl.bind.port</name>
    <value>9443</value>
    <description>
      CDAP UI bind port for HTTPS
    </description>
  </property>

  <property>
    <name>dashboard.ssl.disable.cert.check</name>
    <value>false</value>
    <description>
      True to disable SSL certificate check from the CDAP UI
    </description>
  </property>

  <property>
    <name>http.client.connection.timeout.ms</name>
    <value>60000</value>
    <description>
      Connection timeout in milliseconds for internal HTTP requests
    </description>
  </property>

  <property>
    <name>http.client.read.timeout.ms</name>
    <value>60000</value>
    <description>
      Read timeout in milliseconds for internal HTTP requests
    </description>
  </property>

</configuration><|MERGE_RESOLUTION|>--- conflicted
+++ resolved
@@ -2002,8 +2002,6 @@
     </description>
   </property>
 
-<<<<<<< HEAD
-=======
   <property>
     <name>ssl.internal.enabled</name>
     <value>false</value>
@@ -2011,7 +2009,7 @@
       Enable SSL between Router and App Fabric
     </description>
   </property>
->>>>>>> a70f5c80
+
 
   <!-- Stream Configuration -->
 
