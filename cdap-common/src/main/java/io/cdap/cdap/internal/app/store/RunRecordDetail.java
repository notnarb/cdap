--- conflicted
+++ resolved
@@ -65,25 +65,14 @@
 
   // carries the user arguments decoded from properties. No need to serialize since it is from the properties.
   private transient volatile Map<String, String> userArgs;
-
-<<<<<<< HEAD
   protected RunRecordDetail(ProgramRunId programRunId, long startTs, @Nullable Long runTs, @Nullable Long stopTs,
-                            @Nullable Long suspendTs, @Nullable Long resumeTs,
-                            ProgramRunStatus status, @Nullable Map<String, String> properties,
-                            @Nullable Map<String, String> systemArgs, @Nullable String twillRunId,
-                            ProgramRunCluster cluster, ProfileId profileId, byte[] sourceId,
-                            @Nullable ArtifactId artifactId, @Nullable String principal) {
-    super(programRunId.getRun(), startTs, runTs, stopTs, suspendTs, resumeTs, status, properties, cluster, profileId);
-=======
-  private RunRecordDetail(ProgramRunId programRunId, long startTs, @Nullable Long runTs, @Nullable Long stopTs,
-                          @Nullable Long suspendTs, @Nullable Long resumeTs,  @Nullable Long stoppingTs,
-                          @Nullable Long stoppingTimeoutTs, ProgramRunStatus status,
-                          @Nullable Map<String, String> properties, @Nullable Map<String, String> systemArgs,
-                          @Nullable String twillRunId, ProgramRunCluster cluster, ProfileId profileId, byte[] sourceId,
-                          @Nullable ArtifactId artifactId, @Nullable String principal) {
+                            @Nullable Long suspendTs, @Nullable Long resumeTs,  @Nullable Long stoppingTs,
+                            @Nullable Long stoppingTimeoutTs, ProgramRunStatus status,
+                            @Nullable Map<String, String> properties, @Nullable Map<String, String> systemArgs,
+                            @Nullable String twillRunId, ProgramRunCluster cluster, ProfileId profileId,
+                            byte[] sourceId, @Nullable ArtifactId artifactId, @Nullable String principal) {
     super(programRunId.getRun(), startTs, runTs, stopTs, suspendTs, resumeTs, stoppingTs, stoppingTimeoutTs,
           status, properties, cluster, profileId);
->>>>>>> 7bc0c1b4
     this.programRunId = programRunId;
     this.systemArgs = systemArgs;
     this.twillRunId = twillRunId;
